"""Used to test the construction of graphs and general use of graphs"""

import copy
import unittest
import datetime
import dateutil

import arrow
import mock
import networkx

from builder.tests_jobs import UpdateTargetCacheBottom, UpdateTargetCacheMiddle03, UpdateTargetCacheMiddle02, UpdateTargetCacheMiddle01, ForceBuildBottom, ForceBuildMiddle, ForceBuildTop, ExpandExactBottom, ExpandExactMiddle, ExpandExactTop, UpdateJobCacheBottom, UpdateJobCacheMiddle03, UpdateJobCacheMiddle02, UpdateJobCacheMiddle01, UpdateJobCacheTop, GetNextJobsToRunLowest, GetNextJobsToRunBottom, GetNextJobsToRunMiddle02, GetNextJobsToRunMiddle01, GetNextJobsToRunTop, UpdateLowerNodesShouldRunLowest, UpdateLowerNodesShouldRunBottom, UpdateLowerNodesShouldRunMiddle02, UpdateLowerNodesShouldRunMiddle01, UpdateLowerNodesShouldRunTop, GetStartingJobs04Tester, GetStartingJobs03Tester, GetStartingJobs02Tester, GetStartingJobs01Tester, ShouldRunRecurseJob10Tester, ShouldRunRecurseJob09Tester, ShouldRunRecurseJob08Tester, ShouldRunRecurseJob07Tester, ShouldRunRecurseJob06Tester, ShouldRunRecurseJob05Tester, ShouldRunRecurseJob04Tester, ShouldRunRecurseJob03Tester, ShouldRunRecurseJob02Tester, ShouldRunRecurseJob01Tester, ShouldRunCacheLogicJobTester, ShouldRunLogicJobTester, PastCurfewJobTester, AllDependenciesJobTester, PastCacheTimeJobTester, BuildableJobTester, StaleAlternateUpdateBottomJobTester, StaleAlternateUpdateTopJobTester, StaleAlternateBottomJobTester, StaleAlternateTopJobTester, StaleIgnoreMtimeJobTester, StaleStandardJobTester, DiamondRedundancyHighestJobTester, DiamondRedundancyTopJobTester, DiamondRedundancyMiddleJob02Tester, DiamondRedundancyMiddleJob01Tester, DiamondRedundancyBottomJobTester, BackboneDependantTopJob02Tester, BackboneDependantTopJob01Tester, BackboneDependantMiddleJob02Tester, BackboneDependantMiddleJob01Tester, BackboneDependantBottomJobTester, BuildGraphConstructionJobBottom01Tester, BuildGraphConstructionJobTop02Tester, BuildGraphConstructionJobTop01Tester, RuleDepConstructionJobBottom01Tester, RuleDepConstructionJobTop02Tester, RuleDepConstructionJobTop01Tester, UpdateTargetCacheTop, PastCurfewTimestampJobTester, IgnoreProduceJob
import testing
import builder.jobs
import builder.build
import builder.util
import builder.targets


class GraphTest(unittest.TestCase):
    """Used to test the general graph construction"""
    @staticmethod
    def mock_mtime_generator(file_dict):
        """Used to generate a fake os.stat

        takes in a list of files and returns a function that will return the
        mtime corresponding to the path passed to it
        """
        def mock_mtime(path):
            """Returns the mtime corresponding to the path

            raises:
                OSError: if the path is not in the file_dict
            """
            if path not in file_dict:
                raise OSError(2, "No such file or directory")
            mock_stat = mock.Mock()
            mock_stat.st_mtime = file_dict[path]
            return mock_stat
        return mock_mtime

    @testing.unit
    def test_rule_dep_construction(self):
        # Given
        jobs = [
            RuleDepConstructionJobTop01Tester(),
            RuleDepConstructionJobTop02Tester(),
            RuleDepConstructionJobBottom01Tester(),
        ]

        expected_edges = (
            ("rule_dep_construction_target_highest_02",
             "rule_dep_construction_job_top_02",
             {"label": "depends"}),
            ("rule_dep_construction_target_highest_02",
             "rule_dep_construction_job_top_02",
             {"label": "depends"}),
            ("rule_dep_construction_target_highest_03",
             "rule_dep_construction_job_top_02",
             {"label": "depends"}),
            ("rule_dep_construction_target_highest_04",
             "rule_dep_construction_job_top_02",
             {"label": "depends_one_or_more"}),
            ("rule_dep_construction_job_top_02",
             "rule_dep_construction_target_top_02",
             {"label": "produces"}),
            ("rule_dep_construction_job_top_02",
             "rule_dep_construction_target_top_03",
             {"label": "produces"}),
            ("rule_dep_construction_job_top_02",
             "rule_dep_construction_target_top_04",
             {"label": "alternates"}),
            ("rule_dep_construction_target_top_02",
             "rule_dep_construction_job_bottom_01",
             {"label": "depends"}),
            ("rule_dep_construction_target_top_03",
             "rule_dep_construction_job_bottom_01",
             {"label": "depends"}),
            ("rule_dep_construction_target_top_04",
             "rule_dep_construction_job_bottom_01",
             {"label": "depends_one_or_more"}),
            ("rule_dep_construction_job_bottom_01",
             "rule_dep_construction_target_bottom_01",
             {"label": "produces"}),
        )

        graph = builder.build.BuildGraph(jobs)

        # When
        graph.construct_rule_dependency_graph()
        rule_dep_graph = graph.rule_dep_graph

        # Then
        for expected_edge in expected_edges:
            for actual_edge in rule_dep_graph.edges_iter(data=True):
                if expected_edge == actual_edge:
                    break
            else:
                self.assertTrue(
                        False,
                        msg="{} is not in the graph".format(expected_edge))

    @testing.unit
    def test_build_plan_construction(self):
        # Given
        jobs = [
            BuildGraphConstructionJobTop01Tester(),
            BuildGraphConstructionJobTop02Tester(),
            BuildGraphConstructionJobBottom01Tester(),
        ]

        start_time = "2014-12-05T10:30"
        start_time = arrow.get(start_time)
        end_time = "2014-12-05T11:30"
        end_time = arrow.get(end_time)

        start_job1 = "build_graph_construction_job_bottom_01"
        start_job2 = "build_graph_construction_job_top_01"

        build_context1 = {
                "start_time": start_time,
                "end_time": end_time,
                "start_job": start_job1
        }
        build_context2 = {
                "start_time": start_time,
                "end_time": end_time,
                "start_job": start_job2
        }

        node1_id = "build_graph_construction_job_top_01_2014-12-05-10-30"
        node2_id = "build_graph_construction_job_top_01_2014-12-05-11-25"
        node3_id = "build_graph_construction_job_top_02_2014-12-05-10-00"
        node4_id = "build_graph_construction_job_top_02_2014-12-05-10-55"
        node5_id = "build_graph_construction_job_bottom_01_2014-12-05-10-00"

        expected_number_of_parents1 = 1
        expected_number_of_parents2 = 1
        expected_number_of_parents3 = 3
        expected_number_of_parents4 = 3
        expected_number_of_parents5 = 3

        expected_number_of_dependencies1 = 5
        expected_number_of_dependencies2 = 5
        expected_number_of_dependencies3 = 11
        expected_number_of_dependencies4 = 11
        expected_number_of_dependencies5 = 60 + 12 + 3 + 12

        expected_number_of_targets1 = 1
        expected_number_of_targets2 = 1
        expected_number_of_targets3 = 7
        expected_number_of_targets4 = 7
        expected_number_of_targets5 = 12

        # When
        build = builder.build.BuildGraph(jobs)

        build.construct_build_graph(build_context1)
        build.construct_build_graph(build_context2)

        build_graph = build

        depends1 = build_graph.predecessors(node1_id)
        depends2 = build_graph.predecessors(node2_id)
        depends3 = build_graph.predecessors(node3_id)
        depends4 = build_graph.predecessors(node4_id)
        depends5 = build_graph.predecessors(node5_id)

        number_of_parents1 = len(depends1)
        number_of_parents2 = len(depends2)
        number_of_parents3 = len(depends3)
        number_of_parents4 = len(depends4)
        number_of_parents5 = len(depends5)

        number_of_dependencies1 = 0
        for depends in depends1:
            number_of_dependencies1 = (number_of_dependencies1 +
                    len(build_graph.predecessors(depends)))
        number_of_dependencies2 = 0
        for depends in depends2:
            number_of_dependencies2 = (number_of_dependencies2 +
                    len(build_graph.predecessors(depends)))
        number_of_dependencies3 = 0
        for depends in depends3:
            number_of_dependencies3 = (number_of_dependencies3 +
                    len(build_graph.predecessors(depends)))
        number_of_dependencies4 = 0
        for depends in depends4:
            number_of_dependencies4 = (number_of_dependencies4 +
                    len(build_graph.predecessors(depends)))
        number_of_dependencies5 = 0
        for depends in depends5:
            number_of_dependencies5 = (number_of_dependencies5 +
                    len(build_graph.predecessors(depends)))

        targets1 = build_graph.neighbors(node1_id)
        targets2 = build_graph.neighbors(node2_id)
        targets3 = build_graph.neighbors(node3_id)
        targets4 = build_graph.neighbors(node4_id)
        targets5 = build_graph.neighbors(node5_id)

        number_of_targets1 = len(targets1)
        number_of_targets2 = len(targets2)
        number_of_targets3 = len(targets3)
        number_of_targets4 = len(targets4)
        number_of_targets5 = len(targets5)

        # Then
        self.assertIn(node1_id, build_graph.nodes())
        self.assertIn(node2_id, build_graph.nodes())
        self.assertIn(node3_id, build_graph.nodes())
        self.assertIn(node4_id, build_graph.nodes())
        self.assertIn(node5_id, build_graph.nodes())

        self.assertEqual(expected_number_of_parents1, number_of_parents1)
        self.assertEqual(expected_number_of_parents2, number_of_parents2)
        self.assertEqual(expected_number_of_parents3, number_of_parents3)
        self.assertEqual(expected_number_of_parents4, number_of_parents4)
        self.assertEqual(expected_number_of_parents5, number_of_parents5)

        self.assertEqual(number_of_dependencies1,
                         expected_number_of_dependencies1)
        self.assertEqual(number_of_dependencies2,
                         expected_number_of_dependencies2)
        self.assertEqual(number_of_dependencies3,
                         expected_number_of_dependencies3)
        self.assertEqual(number_of_dependencies4,
                         expected_number_of_dependencies4)
        self.assertEqual(number_of_dependencies5,
                         expected_number_of_dependencies5)

        self.assertEqual(expected_number_of_targets1, number_of_targets1)
        self.assertEqual(expected_number_of_targets2, number_of_targets2)
        self.assertEqual(expected_number_of_targets3, number_of_targets3)
        self.assertEqual(expected_number_of_targets4, number_of_targets4)
        self.assertEqual(expected_number_of_targets5, number_of_targets5)

    @testing.unit
    def test_backbone_dependant(self):
        # Given
        config1 = {
                "has_backbone": True,
        }
        config2 = {
                "has_backbone": False,
        }

        jobs1 = [
            BackboneDependantBottomJobTester(config=config1),
            BackboneDependantMiddleJob01Tester(config=config1),
            BackboneDependantMiddleJob02Tester(config=config1),
            BackboneDependantTopJob01Tester(config=config1),
            BackboneDependantTopJob02Tester(config=config1),
        ]

        jobs2 = [
            BackboneDependantBottomJobTester(config=config2),
            BackboneDependantMiddleJob01Tester(config=config2),
            BackboneDependantMiddleJob02Tester(config=config2),
            BackboneDependantTopJob01Tester(config=config2),
            BackboneDependantTopJob02Tester(config=config2),
        ]

        build_context1 = {
                "start_time": arrow.get("2014-12-05T10:50"),
                "end_time": arrow.get("2014-12-05T10:55"),
                "start_job": "backbone_dependant_bottom_job",
        }
        build_context2 = {
                "start_time": arrow.get("2014-12-05T10:50"),
                "end_time": arrow.get("2014-12-05T10:55"),
                "start_job": "backbone_dependant_bottom_job",
        }

        build1 = builder.build.BuildGraph(jobs1, config=config1)
        build2 = builder.build.BuildGraph(jobs2, config=config2)

        expected_build_count1 = 18
        expected_build_count2 = 10

        middle_node_01 = "backbone_dependant_middle_job_01"
        middle_node_02 = "backbone_dependant_middle_job_02"
        top_node_01 = "backbone_dependant_top_job_01"
        top_node_02 = "backbone_dependant_top_job_02"

        # When
        build1.construct_build_graph(build_context1)
        build2.construct_build_graph(build_context2)

        build_count1 = len(build1.nodes())
        build_count2 = len(build2.nodes())

        # Then
        self.assertEqual(build_count1, expected_build_count1)
        self.assertEqual(build_count2, expected_build_count2)
        self.assertIn(middle_node_01, build1.nodes())
        self.assertIn(middle_node_02, build1.nodes())
        self.assertIn(top_node_01, build1.nodes())
        self.assertIn(top_node_02, build1.nodes())
        self.assertNotIn(middle_node_01, build2.nodes())
        self.assertIn(middle_node_02, build2.nodes())
        self.assertNotIn(top_node_01, build2.nodes())
        self.assertIn(top_node_02, build2.nodes())

    @testing.unit
    def test_diamond_redundancy(self):
        # Given
        jobs = [
            DiamondRedundancyBottomJobTester(),
            DiamondRedundancyMiddleJob01Tester(),
            DiamondRedundancyMiddleJob02Tester(),
            DiamondRedundancyTopJobTester(),
            DiamondRedundancyHighestJobTester(),
        ]

        build_context = {
           "start_time": arrow.get("2014-12-05T10:50"),
           "end_time": arrow.get("2014-12-05T10:55"),
           "start_job": "diamond_redundant_bottom_job",
        }

        build = builder.build.BuildGraph(jobs)

        expected_call_count1 = 1
        expected_call_count2 = 1
        expected_call_count3 = 3
        expected_call_count4 = 2
        expected_call_count5 = 1

        # When
        build.construct_build_graph(build_context)
        call_count1 = (DiamondRedundancyTopJobTester.count)
        call_count2 = (DiamondRedundancyHighestJobTester.count)
        call_count3 = (build.rule_dep_graph.node
                ["diamond_redundancy_top_target"]
                ["object"]
                .count)
        call_count4 = (build.rule_dep_graph.node
                ["diamond_redundancy_highest_target"]
                ["object"]
                .count)
        call_count5 = (build.rule_dep_graph.node
                ["diamond_redundancy_super_target"]
                ["object"]
                .count)

        # Then
        self.assertEqual(call_count1, expected_call_count1)
        self.assertEqual(call_count2, expected_call_count2)
        self.assertEqual(call_count3, expected_call_count3)
        self.assertEqual(call_count4, expected_call_count4)
        self.assertEqual(call_count5, expected_call_count5)

    @testing.unit
    def test_stale(self):
        # Given
        current_time = 600
        jobs1 = [
            StaleStandardJobTester(),
        ]

        jobs2 = [
            StaleIgnoreMtimeJobTester(),
        ]

        build_context1 = {
            "start_time": arrow.get("2014-12-05T10:50"),
            "end_time": arrow.get("2014-12-05T10:50"),
            "start_job": "stale_standard_job", # StaleStandardJobTester,
        }

        build_context2 = {
            "start_time": arrow.get("2014-12-05T10:50"),
            "end_time": arrow.get("2014-12-05T10:50"),
            "start_job": "stale_ignore_mtime_job", # StaleIgnoreMtimeJobTester,
        }

        build1 = builder.build.BuildGraph(jobs1)
        build2 = builder.build.BuildGraph(jobs1)
        build3 = builder.build.BuildGraph(jobs1)
        build4 = builder.build.BuildGraph(jobs1)
        build5 = builder.build.BuildGraph(jobs1)
        build6 = builder.build.BuildGraph(jobs2)
        build7 = builder.build.BuildGraph(jobs2)

        build1.construct_build_graph(copy.deepcopy(build_context1))
        build2.construct_build_graph(copy.deepcopy(build_context1))
        build3.construct_build_graph(copy.deepcopy(build_context1))
        build4.construct_build_graph(copy.deepcopy(build_context1))
        build5.construct_build_graph(copy.deepcopy(build_context1))
        build6.construct_build_graph(copy.deepcopy(build_context2))
        build7.construct_build_graph(copy.deepcopy(build_context2))

        # all deps, all targets, all deps are older than targets
        expected_stale1 = False
        (build1.node
                ["stale_top_target-2014-12-05-10-45"]
                ["object"].exists) = True
        (build1.node
                ["stale_top_target-2014-12-05-10-45"]
                ["object"].mtime) = 100
        (build1.node
                ["stale_top_target-2014-12-05-10-50"]
                ["object"].exists) = True
        (build1.node
                ["stale_top_target-2014-12-05-10-50"]
                ["object"].mtime) = 100
        (build1.node
                ["stale_top_target-2014-12-05-10-55"]
                ["object"].exists) = True
        (build1.node
                ["stale_top_target-2014-12-05-10-55"]
                ["object"].mtime) = 100
        (build1.node
                ["stale_standard_target-2014-12-05-10-45"]
                ["object"].exists) = True
        (build1.node
                ["stale_standard_target-2014-12-05-10-45"]
                ["object"].mtime) = 150
        (build1.node
                ["stale_standard_target-2014-12-05-10-50"]
                ["object"].exists) = True
        (build1.node
                ["stale_standard_target-2014-12-05-10-50"]
                ["object"].mtime) = 150
        (build1.node
                ["stale_standard_target-2014-12-05-10-55"]
                ["object"].exists) = True
        (build1.node
                ["stale_standard_target-2014-12-05-10-55"]
                ["object"].mtime) = 150
        # not buildable, still not stale
        expected_stale2 = False
        (build2.node
                ["stale_top_target-2014-12-05-10-45"]
                ["object"].exists) = False
        (build2.node
                ["stale_top_target-2014-12-05-10-45"]
                ["object"].mtime) = None
        (build2.node
                ["stale_top_target-2014-12-05-10-50"]
                ["object"].exists) = False
        (build2.node
                ["stale_top_target-2014-12-05-10-50"]
                ["object"].mtime) = None
        (build2.node
                ["stale_top_target-2014-12-05-10-55"]
                ["object"].exists) = False
        (build2.node
                ["stale_top_target-2014-12-05-10-55"]
                ["object"].mtime) = None
        (build2.node
                ["stale_standard_target-2014-12-05-10-45"]
                ["object"].exists) = True
        (build2.node
                ["stale_standard_target-2014-12-05-10-45"]
                ["object"].mtime) = 150
        (build2.node
                ["stale_standard_target-2014-12-05-10-50"]
                ["object"].exists) = True
        (build2.node
                ["stale_standard_target-2014-12-05-10-50"]
                ["object"].mtime) = 150
        (build2.node
                ["stale_standard_target-2014-12-05-10-55"]
                ["object"].exists) = True
        (build2.node
                ["stale_standard_target-2014-12-05-10-55"]
                ["object"].mtime) = 150
        # all deps, all targets, one dep newer than one target
        expected_stale3 = True
        (build3.node
                ["stale_top_target-2014-12-05-10-45"]
                ["object"].exists) = True
        (build3.node
                ["stale_top_target-2014-12-05-10-45"]
                ["object"].mtime) = 100
        (build3.node
                ["stale_top_target-2014-12-05-10-50"]
                ["object"].exists) = True
        (build3.node
                ["stale_top_target-2014-12-05-10-50"]
                ["object"].mtime) = 100
        (build3.node
                ["stale_top_target-2014-12-05-10-55"]
                ["object"].exists) = True
        (build3.node
                ["stale_top_target-2014-12-05-10-55"]
                ["object"].mtime) = 120
        (build3.node
                ["stale_standard_target-2014-12-05-10-45"]
                ["object"].exists) = True
        (build3.node
                ["stale_standard_target-2014-12-05-10-45"]
                ["object"].mtime) = 150
        (build3.node
                ["stale_standard_target-2014-12-05-10-50"]
                ["object"].exists) = True
        (build3.node
                ["stale_standard_target-2014-12-05-10-50"]
                ["object"].mtime) = 150
        (build3.node
                ["stale_standard_target-2014-12-05-10-55"]
                ["object"].exists) = True
        (build3.node
                ["stale_standard_target-2014-12-05-10-55"]
                ["object"].mtime) = 110
        # all deps, one missing target, all targets newer than deps
        expected_stale4 = True
        (build4.node
                ["stale_top_target-2014-12-05-10-45"]
                ["object"].exists) = True
        (build4.node
                ["stale_top_target-2014-12-05-10-45"]
                ["object"].mtime) = 100
        (build4.node
                ["stale_top_target-2014-12-05-10-50"]
                ["object"].exists) = True
        (build4.node
                ["stale_top_target-2014-12-05-10-50"]
                ["object"].mtime) = 100
        (build4.node
                ["stale_top_target-2014-12-05-10-55"]
                ["object"].exists) = True
        (build4.node
                ["stale_top_target-2014-12-05-10-55"]
                ["object"].mtime) = 100
        (build4.node
                ["stale_standard_target-2014-12-05-10-45"]
                ["object"].exists) = True
        (build4.node
                ["stale_standard_target-2014-12-05-10-45"]
                ["object"].mtime) = 150
        (build4.node
                ["stale_standard_target-2014-12-05-10-50"]
                ["object"].exists) = True
        (build4.node
                ["stale_standard_target-2014-12-05-10-50"]
                ["object"].mtime) = 150
        (build4.node
                ["stale_standard_target-2014-12-05-10-55"]
                ["object"].exists) = False
        (build4.node
                ["stale_standard_target-2014-12-05-10-55"]
                ["object"].mtime) = None
        # all targets are within the cache_time
        expected_stale5 = False
        (build5.node
                ["stale_top_target-2014-12-05-10-45"]
                ["object"].exists) = True
        (build5.node
                ["stale_top_target-2014-12-05-10-45"]
                ["object"].mtime) = 600
        (build5.node
                ["stale_top_target-2014-12-05-10-50"]
                ["object"].exists) = True
        (build5.node
                ["stale_top_target-2014-12-05-10-50"]
                ["object"].mtime) = 600
        (build5.node
                ["stale_top_target-2014-12-05-10-55"]
                ["object"].exists) = True
        (build5.node
                ["stale_top_target-2014-12-05-10-55"]
                ["object"].mtime) = 600
        (build5.node
                ["stale_standard_target-2014-12-05-10-45"]
                ["object"].exists) = True
        (build5.node
                ["stale_standard_target-2014-12-05-10-45"]
                ["object"].mtime) = 500
        (build5.node
                ["stale_standard_target-2014-12-05-10-50"]
                ["object"].exists) = True
        (build5.node
                ["stale_standard_target-2014-12-05-10-50"]
                ["object"].mtime) = 500
        (build5.node
                ["stale_standard_target-2014-12-05-10-55"]
                ["object"].exists) = True
        (build5.node
                ["stale_standard_target-2014-12-05-10-55"]
                ["object"].mtime) = 500
        # target is older than an ignored mtime
        expected_stale6 = False
        (build6.node
                ["stale_ignore_mtime_input_target_01-2014-12-05-10-45"]
                ["object"].exists) = True
        (build6.node
                ["stale_ignore_mtime_input_target_01-2014-12-05-10-45"]
                ["object"].mtime) = 100
        (build6.node
                ["stale_ignore_mtime_input_target_01-2014-12-05-10-50"]
                ["object"].exists) = True
        (build6.node
                ["stale_ignore_mtime_input_target_01-2014-12-05-10-50"]
                ["object"].mtime) = 100
        (build6.node
                ["stale_ignore_mtime_input_target_01-2014-12-05-10-55"]
                ["object"].exists) = True
        (build6.node
                ["stale_ignore_mtime_input_target_01-2014-12-05-10-55"]
                ["object"].mtime) = 100
        (build6.node
                ["stale_ignore_mtime_input_target_02-2014-12-05-10-45"]
                ["object"].exists) = True
        (build6.node
                ["stale_ignore_mtime_input_target_02-2014-12-05-10-45"]
                ["object"].mtime) = 100
        (build6.node
                ["stale_ignore_mtime_input_target_02-2014-12-05-10-50"]
                ["object"].exists) = True
        (build6.node
                ["stale_ignore_mtime_input_target_02-2014-12-05-10-50"]
                ["object"].mtime) = 120
        (build6.node
                ["stale_ignore_mtime_input_target_02-2014-12-05-10-55"]
                ["object"].exists) = True
        (build6.node
                ["stale_ignore_mtime_input_target_02-2014-12-05-10-55"]
                ["object"].mtime) = 100
        (build6.node
                ["stale_ignore_mtime_output_target-2014-12-05-10-45"]
                ["object"].exists) = True
        (build6.node
                ["stale_ignore_mtime_output_target-2014-12-05-10-45"]
                ["object"].mtime) = 150
        (build6.node
                ["stale_ignore_mtime_output_target-2014-12-05-10-50"]
                ["object"].exists) = True
        (build6.node
                ["stale_ignore_mtime_output_target-2014-12-05-10-50"]
                ["object"].mtime) = 150
        (build6.node
                ["stale_ignore_mtime_output_target-2014-12-05-10-55"]
                ["object"].exists) = True
        (build6.node
                ["stale_ignore_mtime_output_target-2014-12-05-10-55"]
                ["object"].mtime) = 110
        # target is older than an non ignored mtime
        expected_stale7 = True
        (build7.node
                ["stale_ignore_mtime_input_target_01-2014-12-05-10-45"]
                ["object"].exists) = True
        (build7.node
                ["stale_ignore_mtime_input_target_01-2014-12-05-10-45"]
                ["object"].mtime) = 100
        (build7.node
                ["stale_ignore_mtime_input_target_01-2014-12-05-10-50"]
                ["object"].exists) = True
        (build7.node
                ["stale_ignore_mtime_input_target_01-2014-12-05-10-50"]
                ["object"].mtime) = 120
        (build7.node
                ["stale_ignore_mtime_input_target_01-2014-12-05-10-55"]
                ["object"].exists) = True
        (build7.node
                ["stale_ignore_mtime_input_target_01-2014-12-05-10-55"]
                ["object"].mtime) = 100
        (build7.node
                ["stale_ignore_mtime_input_target_02-2014-12-05-10-45"]
                ["object"].exists) = True
        (build7.node
                ["stale_ignore_mtime_input_target_02-2014-12-05-10-45"]
                ["object"].mtime) = 100
        (build7.node
                ["stale_ignore_mtime_input_target_02-2014-12-05-10-50"]
                ["object"].exists) = True
        (build7.node
                ["stale_ignore_mtime_input_target_02-2014-12-05-10-50"]
                ["object"].mtime) = 120
        (build7.node
                ["stale_ignore_mtime_input_target_02-2014-12-05-10-55"]
                ["object"].exists) = True
        (build7.node
                ["stale_ignore_mtime_input_target_02-2014-12-05-10-55"]
                ["object"].mtime) = 100
        (build7.node
                ["stale_ignore_mtime_output_target-2014-12-05-10-45"]
                ["object"].exists) = True
        (build7.node
                ["stale_ignore_mtime_output_target-2014-12-05-10-45"]
                ["object"].mtime) = 150
        (build7.node
                ["stale_ignore_mtime_output_target-2014-12-05-10-50"]
                ["object"].exists) = True
        (build7.node
                ["stale_ignore_mtime_output_target-2014-12-05-10-50"]
                ["object"].mtime) = 150
        (build7.node
                ["stale_ignore_mtime_output_target-2014-12-05-10-55"]
                ["object"].exists) = True
        (build7.node
                ["stale_ignore_mtime_output_target-2014-12-05-10-55"]
                ["object"].mtime) = 110


        old_arrow_get = copy.deepcopy(arrow.get)
        def new_arrow_get(*args, **kwargs):
            """This wraps the original arrow get so we can override only
            arrow get with no args
            """
            if not args and not kwargs:
                return arrow.get(current_time)
            else:
                return old_arrow_get(*args, **kwargs)


        # When
        with mock.patch("arrow.get", new_arrow_get):
            stale1 = (build1.node
                    ["stale_standard_job_2014-12-05-10-45"]
                    ["object"].get_stale(build1))
            stale2 = (build2.node
                    ["stale_standard_job_2014-12-05-10-45"]
                    ["object"].get_stale(build2))
            stale3 = (build3.node
                    ["stale_standard_job_2014-12-05-10-45"]
                    ["object"].get_stale(build3))
            stale4 = (build4.node
                    ["stale_standard_job_2014-12-05-10-45"]
                    ["object"].get_stale(build4))
            stale5 = (build5.node
                    ["stale_standard_job_2014-12-05-10-45"]
                    ["object"].get_stale(build5))
            stale6 = (build6.node
                    ["stale_ignore_mtime_job_2014-12-05-10-45"]
                    ["object"].get_stale(build6))
            stale7 = (build7.node
                    ["stale_ignore_mtime_job_2014-12-05-10-45"]
                    ["object"].get_stale(build7))

        # Then
        self.assertEqual(stale1, expected_stale1)
        self.assertEqual(stale2, expected_stale2)
        self.assertEqual(stale3, expected_stale3)
        self.assertEqual(stale4, expected_stale4)
        self.assertEqual(stale5, expected_stale5)
        self.assertEqual(stale6, expected_stale6)
        self.assertEqual(stale7, expected_stale7)

    @testing.unit
    def test_stale_alternate(self):
        # Given
        jobs1 = [
            StaleAlternateTopJobTester(),
            StaleAlternateBottomJobTester(),
        ]

        build_context1 = {
            "start_time": arrow.get("2014-12-05T10:50"),
            "end_time": arrow.get("2014-12-05T10:50"),
            "start_job": "stale_alternate_bottom_job", # StaleAlternateBottomJobTester,
        }

        build1 = builder.build.BuildGraph(jobs1)
        build2 = builder.build.BuildGraph(jobs1)
        build3 = builder.build.BuildGraph(jobs1)
        build4 = builder.build.BuildGraph(jobs1)

        build1.construct_build_graph(copy.deepcopy(build_context1))
        build2.construct_build_graph(copy.deepcopy(build_context1))
        build3.construct_build_graph(copy.deepcopy(build_context1))
        build4.construct_build_graph(copy.deepcopy(build_context1))

        # All alternates exist and are stale but the targets are not
        expected_stale1 = False
        (build1.node
                ["stale_alternate_highest_target-2014-12-05-10-45"]
                ["object"].exists) = True
        (build1.node
                ["stale_alternate_highest_target-2014-12-05-10-45"]
                ["object"].mtime) = 100
        (build1.node
                ["stale_alternate_highest_target-2014-12-05-10-50"]
                ["object"].exists) = True
        (build1.node
                ["stale_alternate_highest_target-2014-12-05-10-50"]
                ["object"].mtime) = 100
        (build1.node
                ["stale_alternate_highest_target-2014-12-05-10-55"]
                ["object"].exists) = True
        (build1.node
                ["stale_alternate_highest_target-2014-12-05-10-55"]
                ["object"].mtime) = 100
        (build1.node
                ["stale_alternate_top_target-2014-12-05-10-45"]
                ["object"].exists) = True
        (build1.node
                ["stale_alternate_top_target-2014-12-05-10-45"]
                ["object"].mtime) = 150
        (build1.node
                ["stale_alternate_top_target-2014-12-05-10-50"]
                ["object"].exists) = True
        (build1.node
                ["stale_alternate_top_target-2014-12-05-10-50"]
                ["object"].mtime) = 150
        (build1.node
                ["stale_alternate_top_target-2014-12-05-10-55"]
                ["object"].exists) = True
        (build1.node
                ["stale_alternate_top_target-2014-12-05-10-55"]
                ["object"].mtime) = 150
        (build1.node
                ["stale_alternate_secondary_target-2014-12-05-10-45"]
                ["object"].exists) = True
        (build1.node
                ["stale_alternate_secondary_target-2014-12-05-10-45"]
                ["object"].mtime) = 150
        (build1.node
                ["stale_alternate_secondary_target-2014-12-05-10-50"]
                ["object"].exists) = True
        (build1.node
                ["stale_alternate_secondary_target-2014-12-05-10-50"]
                ["object"].mtime) = 150
        (build1.node
                ["stale_alternate_secondary_target-2014-12-05-10-55"]
                ["object"].exists) = True
        (build1.node
                ["stale_alternate_secondary_target-2014-12-05-10-55"]
                ["object"].mtime) = 150
        (build1.node
                ["stale_alternate_bottom_target-2014-12-05-10-45"]
                ["object"].exists) = True
        (build1.node
                ["stale_alternate_bottom_target-2014-12-05-10-45"]
                ["object"].mtime) = 50
        (build1.node
                ["stale_alternate_bottom_target-2014-12-05-10-50"]
                ["object"].exists) = True
        (build1.node
                ["stale_alternate_bottom_target-2014-12-05-10-50"]
                ["object"].mtime) = 50
        (build1.node
                ["stale_alternate_bottom_target-2014-12-05-10-55"]
                ["object"].exists) = True
        (build1.node
                ["stale_alternate_bottom_target-2014-12-05-10-55"]
                ["object"].mtime) = 50

        # All alternates exist and are stale but the targets are not
        # and a single target does not exist
        expected_stale2 = True
        (build2.node
                ["stale_alternate_highest_target-2014-12-05-10-45"]
                ["object"].exists) = True
        (build2.node
                ["stale_alternate_highest_target-2014-12-05-10-45"]
                ["object"].mtime) = 100
        (build2.node
                ["stale_alternate_highest_target-2014-12-05-10-50"]
                ["object"].exists) = True
        (build2.node
                ["stale_alternate_highest_target-2014-12-05-10-50"]
                ["object"].mtime) = 100
        (build2.node
                ["stale_alternate_highest_target-2014-12-05-10-55"]
                ["object"].exists) = True
        (build2.node
                ["stale_alternate_highest_target-2014-12-05-10-55"]
                ["object"].mtime) = 100
        (build2.node
                ["stale_alternate_top_target-2014-12-05-10-45"]
                ["object"].exists) = True
        (build2.node
                ["stale_alternate_top_target-2014-12-05-10-45"]
                ["object"].mtime) = 150
        (build2.node
                ["stale_alternate_top_target-2014-12-05-10-50"]
                ["object"].exists) = True
        (build2.node
                ["stale_alternate_top_target-2014-12-05-10-50"]
                ["object"].mtime) = 150
        (build2.node
                ["stale_alternate_top_target-2014-12-05-10-55"]
                ["object"].exists) = False
        (build2.node
                ["stale_alternate_top_target-2014-12-05-10-55"]
                ["object"].mtime) = None
        (build2.node
                ["stale_alternate_secondary_target-2014-12-05-10-45"]
                ["object"].exists) = True
        (build2.node
                ["stale_alternate_secondary_target-2014-12-05-10-45"]
                ["object"].mtime) = 150
        (build2.node
                ["stale_alternate_secondary_target-2014-12-05-10-50"]
                ["object"].exists) = True
        (build2.node
                ["stale_alternate_secondary_target-2014-12-05-10-50"]
                ["object"].mtime) = 150
        (build2.node
                ["stale_alternate_secondary_target-2014-12-05-10-55"]
                ["object"].exists) = True
        (build2.node
                ["stale_alternate_secondary_target-2014-12-05-10-55"]
                ["object"].mtime) = 150
        (build2.node
                ["stale_alternate_bottom_target-2014-12-05-10-45"]
                ["object"].exists) = True
        (build2.node
                ["stale_alternate_bottom_target-2014-12-05-10-45"]
                ["object"].mtime) = 50
        (build2.node
                ["stale_alternate_bottom_target-2014-12-05-10-50"]
                ["object"].exists) = True
        (build2.node
                ["stale_alternate_bottom_target-2014-12-05-10-50"]
                ["object"].mtime) = 50
        (build2.node
                ["stale_alternate_bottom_target-2014-12-05-10-55"]
                ["object"].exists) = True
        (build2.node
                ["stale_alternate_bottom_target-2014-12-05-10-55"]
                ["object"].mtime) = 50

        # All alternates exist and are stale but the targets are not
        # and a single alternate does not exist
        expected_stale3 = False
        (build3.node
                ["stale_alternate_highest_target-2014-12-05-10-45"]
                ["object"].exists) = True
        (build3.node
                ["stale_alternate_highest_target-2014-12-05-10-45"]
                ["object"].mtime) = 100
        (build3.node
                ["stale_alternate_highest_target-2014-12-05-10-50"]
                ["object"].exists) = True
        (build3.node
                ["stale_alternate_highest_target-2014-12-05-10-50"]
                ["object"].mtime) = 100
        (build3.node
                ["stale_alternate_highest_target-2014-12-05-10-55"]
                ["object"].exists) = True
        (build3.node
                ["stale_alternate_highest_target-2014-12-05-10-55"]
                ["object"].mtime) = 100
        (build3.node
                ["stale_alternate_top_target-2014-12-05-10-45"]
                ["object"].exists) = True
        (build3.node
                ["stale_alternate_top_target-2014-12-05-10-45"]
                ["object"].mtime) = 150
        (build3.node
                ["stale_alternate_top_target-2014-12-05-10-50"]
                ["object"].exists) = True
        (build3.node
                ["stale_alternate_top_target-2014-12-05-10-50"]
                ["object"].mtime) = 150
        (build3.node
                ["stale_alternate_top_target-2014-12-05-10-55"]
                ["object"].exists) = True
        (build3.node
                ["stale_alternate_top_target-2014-12-05-10-55"]
                ["object"].mtime) = 150
        (build3.node
                ["stale_alternate_secondary_target-2014-12-05-10-45"]
                ["object"].exists) = True
        (build3.node
                ["stale_alternate_secondary_target-2014-12-05-10-45"]
                ["object"].mtime) = 150
        (build3.node
                ["stale_alternate_secondary_target-2014-12-05-10-50"]
                ["object"].exists) = True
        (build3.node
                ["stale_alternate_secondary_target-2014-12-05-10-50"]
                ["object"].mtime) = 150
        (build3.node
                ["stale_alternate_secondary_target-2014-12-05-10-55"]
                ["object"].exists) = True
        (build3.node
                ["stale_alternate_secondary_target-2014-12-05-10-55"]
                ["object"].mtime) = 150
        (build3.node
                ["stale_alternate_bottom_target-2014-12-05-10-45"]
                ["object"].exists) = True
        (build3.node
                ["stale_alternate_bottom_target-2014-12-05-10-45"]
                ["object"].mtime) = 50
        (build3.node
                ["stale_alternate_bottom_target-2014-12-05-10-50"]
                ["object"].exists) = False
        (build3.node
                ["stale_alternate_bottom_target-2014-12-05-10-50"]
                ["object"].mtime) = None
        (build3.node
                ["stale_alternate_bottom_target-2014-12-05-10-55"]
                ["object"].exists) = True
        (build3.node
                ["stale_alternate_bottom_target-2014-12-05-10-55"]
                ["object"].mtime) = 50

        # All alternates exist and are stale but the targets are not
        # and a single alternate does not exist and a single target
        # (not corresponding) does not exist
        expected_stale4 = True
        (build4.node
                ["stale_alternate_highest_target-2014-12-05-10-45"]
                ["object"].exists) = True
        (build4.node
                ["stale_alternate_highest_target-2014-12-05-10-45"]
                ["object"].mtime) = 100
        (build4.node
                ["stale_alternate_highest_target-2014-12-05-10-50"]
                ["object"].exists) = True
        (build4.node
                ["stale_alternate_highest_target-2014-12-05-10-50"]
                ["object"].mtime) = 100
        (build4.node
                ["stale_alternate_highest_target-2014-12-05-10-55"]
                ["object"].exists) = True
        (build4.node
                ["stale_alternate_highest_target-2014-12-05-10-55"]
                ["object"].mtime) = 100
        (build4.node
                ["stale_alternate_top_target-2014-12-05-10-45"]
                ["object"].exists) = True
        (build4.node
                ["stale_alternate_top_target-2014-12-05-10-45"]
                ["object"].mtime) = 150
        (build4.node
                ["stale_alternate_top_target-2014-12-05-10-50"]
                ["object"].exists) = True
        (build4.node
                ["stale_alternate_top_target-2014-12-05-10-50"]
                ["object"].mtime) = 150
        (build4.node
                ["stale_alternate_top_target-2014-12-05-10-55"]
                ["object"].exists) = False
        (build4.node
                ["stale_alternate_top_target-2014-12-05-10-55"]
                ["object"].mtime) = None
        (build4.node
                ["stale_alternate_secondary_target-2014-12-05-10-45"]
                ["object"].exists) = True
        (build4.node
                ["stale_alternate_secondary_target-2014-12-05-10-45"]
                ["object"].mtime) = 150
        (build4.node
                ["stale_alternate_secondary_target-2014-12-05-10-50"]
                ["object"].exists) = True
        (build4.node
                ["stale_alternate_secondary_target-2014-12-05-10-50"]
                ["object"].mtime) = 150
        (build4.node
                ["stale_alternate_secondary_target-2014-12-05-10-55"]
                ["object"].exists) = True
        (build4.node
                ["stale_alternate_secondary_target-2014-12-05-10-55"]
                ["object"].mtime) = 150
        (build4.node
                ["stale_alternate_bottom_target-2014-12-05-10-45"]
                ["object"].exists) = True
        (build4.node
                ["stale_alternate_bottom_target-2014-12-05-10-45"]
                ["object"].mtime) = 50
        (build4.node
                ["stale_alternate_bottom_target-2014-12-05-10-50"]
                ["object"].exists) = False
        (build4.node
                ["stale_alternate_bottom_target-2014-12-05-10-50"]
                ["object"].mtime) = None
        (build4.node
                ["stale_alternate_bottom_target-2014-12-05-10-55"]
                ["object"].exists) = True
        (build4.node
                ["stale_alternate_bottom_target-2014-12-05-10-55"]
                ["object"].mtime) = 50

        # When
        stale1 = (build1.node
                ["stale_alternate_top_job_2014-12-05-10-45"]
                ["object"].get_stale(build1))
        stale2 = (build2.node
                ["stale_alternate_top_job_2014-12-05-10-45"]
                ["object"].get_stale(build2))
        stale3 = (build3.node
                ["stale_alternate_top_job_2014-12-05-10-45"]
                ["object"].get_stale(build3))
        stale4 = (build4.node
                ["stale_alternate_top_job_2014-12-05-10-45"]
                ["object"].get_stale(build4))

        # Then
        self.assertEqual(stale1, expected_stale1)
        self.assertEqual(stale2, expected_stale2)
        self.assertEqual(stale3, expected_stale3)
        self.assertEqual(stale4, expected_stale4)

    @testing.unit
    def test_stale_alternate_update(self):
        # Given
        jobs1 = [
            StaleAlternateUpdateTopJobTester(),
            StaleAlternateUpdateBottomJobTester(),
        ]

        build_context1 = {
            "start_time": arrow.get("2014-12-05T10:50"),
            "end_time": arrow.get("2014-12-05T10:50"),
            "start_job": "stale_alternate_update_bottom_job", # StaleAlternateUpdateBottomJobTester,
        }

        build1 = builder.build.BuildGraph(jobs1)
        build2 = builder.build.BuildGraph(jobs1)
        build3 = builder.build.BuildGraph(jobs1)
        build4 = builder.build.BuildGraph(jobs1)

        build1.construct_build_graph(copy.deepcopy(build_context1))
        build2.construct_build_graph(copy.deepcopy(build_context1))
        build3.construct_build_graph(copy.deepcopy(build_context1))
        build4.construct_build_graph(copy.deepcopy(build_context1))

        # All alternate_updates exist and are stale but the targets are not
        # All targets exist
        expected_original_stale1 = False
        expected_stale1 = False
        (build1.node
                ["stale_alternate_update_highest_target-2014-12-05-10-45"]
                ["object"].exists) = True
        (build1.node
                ["stale_alternate_update_highest_target-2014-12-05-10-45"]
                ["object"].mtime) = 100
        (build1.node
                ["stale_alternate_update_highest_target-2014-12-05-10-50"]
                ["object"].exists) = True
        (build1.node
                ["stale_alternate_update_highest_target-2014-12-05-10-50"]
                ["object"].mtime) = 100
        (build1.node
                ["stale_alternate_update_highest_target-2014-12-05-10-55"]
                ["object"].exists) = True
        (build1.node
                ["stale_alternate_update_highest_target-2014-12-05-10-55"]
                ["object"].mtime) = 100
        (build1.node
                ["stale_alternate_update_top_target-2014-12-05-10-45"]
                ["object"].exists) = True
        (build1.node
                ["stale_alternate_update_top_target-2014-12-05-10-45"]
                ["object"].mtime) = 150
        (build1.node
                ["stale_alternate_update_top_target-2014-12-05-10-50"]
                ["object"].exists) = True
        (build1.node
                ["stale_alternate_update_top_target-2014-12-05-10-50"]
                ["object"].mtime) = 150
        (build1.node
                ["stale_alternate_update_top_target-2014-12-05-10-55"]
                ["object"].exists) = True
        (build1.node
                ["stale_alternate_update_top_target-2014-12-05-10-55"]
                ["object"].mtime) = 150
        (build1.node
                ["stale_alternate_update_secondary_target-2014-12-05-10-45"]
                ["object"].exists) = True
        (build1.node
                ["stale_alternate_update_secondary_target-2014-12-05-10-45"]
                ["object"].mtime) = 150
        (build1.node
                ["stale_alternate_update_secondary_target-2014-12-05-10-50"]
                ["object"].exists) = True
        (build1.node
                ["stale_alternate_update_secondary_target-2014-12-05-10-50"]
                ["object"].mtime) = 150
        (build1.node
                ["stale_alternate_update_secondary_target-2014-12-05-10-55"]
                ["object"].exists) = True
        (build1.node
                ["stale_alternate_update_secondary_target-2014-12-05-10-55"]
                ["object"].mtime) = 150
        (build1.node
                ["stale_alternate_update_bottom_target-2014-12-05-10-45"]
                ["object"].exists) = True
        (build1.node
                ["stale_alternate_update_bottom_target-2014-12-05-10-45"]
                ["object"].mtime) = 50
        (build1.node
                ["stale_alternate_update_bottom_target-2014-12-05-10-50"]
                ["object"].exists) = True
        (build1.node
                ["stale_alternate_update_bottom_target-2014-12-05-10-50"]
                ["object"].mtime) = 50
        (build1.node
                ["stale_alternate_update_bottom_target-2014-12-05-10-55"]
                ["object"].exists) = True
        (build1.node
                ["stale_alternate_update_bottom_target-2014-12-05-10-55"]
                ["object"].mtime) = 50

        # All alternate_updates exist and are stale but the targets are not
        # and a single target does not exist
        expected_original_stale2 = True
        expected_stale2 = True
        (build2.node
                ["stale_alternate_update_highest_target-2014-12-05-10-45"]
                ["object"].exists) = True
        (build2.node
                ["stale_alternate_update_highest_target-2014-12-05-10-45"]
                ["object"].mtime) = 100
        (build2.node
                ["stale_alternate_update_highest_target-2014-12-05-10-50"]
                ["object"].exists) = True
        (build2.node
                ["stale_alternate_update_highest_target-2014-12-05-10-50"]
                ["object"].mtime) = 100
        (build2.node
                ["stale_alternate_update_highest_target-2014-12-05-10-55"]
                ["object"].exists) = True
        (build2.node
                ["stale_alternate_update_highest_target-2014-12-05-10-55"]
                ["object"].mtime) = 100
        (build2.node
                ["stale_alternate_update_top_target-2014-12-05-10-45"]
                ["object"].exists) = True
        (build2.node
                ["stale_alternate_update_top_target-2014-12-05-10-45"]
                ["object"].mtime) = 150
        (build2.node
                ["stale_alternate_update_top_target-2014-12-05-10-50"]
                ["object"].exists) = True
        (build2.node
                ["stale_alternate_update_top_target-2014-12-05-10-50"]
                ["object"].mtime) = 150
        (build2.node
                ["stale_alternate_update_top_target-2014-12-05-10-55"]
                ["object"].exists) = False
        (build2.node
                ["stale_alternate_update_top_target-2014-12-05-10-55"]
                ["object"].mtime) = None
        (build2.node
                ["stale_alternate_update_secondary_target-2014-12-05-10-45"]
                ["object"].exists) = True
        (build2.node
                ["stale_alternate_update_secondary_target-2014-12-05-10-45"]
                ["object"].mtime) = 150
        (build2.node
                ["stale_alternate_update_secondary_target-2014-12-05-10-50"]
                ["object"].exists) = True
        (build2.node
                ["stale_alternate_update_secondary_target-2014-12-05-10-50"]
                ["object"].mtime) = 150
        (build2.node
                ["stale_alternate_update_secondary_target-2014-12-05-10-55"]
                ["object"].exists) = True
        (build2.node
                ["stale_alternate_update_secondary_target-2014-12-05-10-55"]
                ["object"].mtime) = 150
        (build2.node
                ["stale_alternate_update_bottom_target-2014-12-05-10-45"]
                ["object"].exists) = True
        (build2.node
                ["stale_alternate_update_bottom_target-2014-12-05-10-45"]
                ["object"].mtime) = 50
        (build2.node
                ["stale_alternate_update_bottom_target-2014-12-05-10-50"]
                ["object"].exists) = True
        (build2.node
                ["stale_alternate_update_bottom_target-2014-12-05-10-50"]
                ["object"].mtime) = 50
        (build2.node
                ["stale_alternate_update_bottom_target-2014-12-05-10-55"]
                ["object"].exists) = True
        (build2.node
                ["stale_alternate_update_bottom_target-2014-12-05-10-55"]
                ["object"].mtime) = 50

        # All alternate_updates exist and are stale but the targets are not
        # and a single target not form the job doesn't exist
        expected_original_stale3 = False
        expected_stale3 = False
        (build3.node
                ["stale_alternate_update_highest_target-2014-12-05-10-45"]
                ["object"].exists) = True
        (build3.node
                ["stale_alternate_update_highest_target-2014-12-05-10-45"]
                ["object"].mtime) = 100
        (build3.node
                ["stale_alternate_update_highest_target-2014-12-05-10-50"]
                ["object"].exists) = True
        (build3.node
                ["stale_alternate_update_highest_target-2014-12-05-10-50"]
                ["object"].mtime) = 100
        (build3.node
                ["stale_alternate_update_highest_target-2014-12-05-10-55"]
                ["object"].exists) = True
        (build3.node
                ["stale_alternate_update_highest_target-2014-12-05-10-55"]
                ["object"].mtime) = 100
        (build3.node
                ["stale_alternate_update_top_target-2014-12-05-10-45"]
                ["object"].exists) = True
        (build3.node
                ["stale_alternate_update_top_target-2014-12-05-10-45"]
                ["object"].mtime) = 150
        (build3.node
                ["stale_alternate_update_top_target-2014-12-05-10-50"]
                ["object"].exists) = True
        (build3.node
                ["stale_alternate_update_top_target-2014-12-05-10-50"]
                ["object"].mtime) = 150
        (build3.node
                ["stale_alternate_update_top_target-2014-12-05-10-55"]
                ["object"].exists) = True
        (build3.node
                ["stale_alternate_update_top_target-2014-12-05-10-55"]
                ["object"].mtime) = 150
        (build3.node
                ["stale_alternate_update_secondary_target-2014-12-05-10-45"]
                ["object"].exists) = True
        (build3.node
                ["stale_alternate_update_secondary_target-2014-12-05-10-45"]
                ["object"].mtime) = 150
        (build3.node
                ["stale_alternate_update_secondary_target-2014-12-05-10-50"]
                ["object"].exists) = False
        (build3.node
                ["stale_alternate_update_secondary_target-2014-12-05-10-50"]
                ["object"].mtime) = None
        (build3.node
                ["stale_alternate_update_secondary_target-2014-12-05-10-55"]
                ["object"].exists) = True
        (build3.node
                ["stale_alternate_update_secondary_target-2014-12-05-10-55"]
                ["object"].mtime) = 150
        (build3.node
                ["stale_alternate_update_bottom_target-2014-12-05-10-45"]
                ["object"].exists) = True
        (build3.node
                ["stale_alternate_update_bottom_target-2014-12-05-10-45"]
                ["object"].mtime) = 50
        (build3.node
                ["stale_alternate_update_bottom_target-2014-12-05-10-50"]
                ["object"].exists) = True
        (build3.node
                ["stale_alternate_update_bottom_target-2014-12-05-10-50"]
                ["object"].mtime) = 50
        (build3.node
                ["stale_alternate_update_bottom_target-2014-12-05-10-55"]
                ["object"].exists) = True
        (build3.node
                ["stale_alternate_update_bottom_target-2014-12-05-10-55"]
                ["object"].mtime) = 50

        # The job is not stale, missing a target, all alternate_updates exist
        # alternate_update is not stale
        expected_original_stale4 = False
        expected_stale4 = False
        (build4.node
                ["stale_alternate_update_highest_target-2014-12-05-10-45"]
                ["object"].exists) = True
        (build4.node
                ["stale_alternate_update_highest_target-2014-12-05-10-45"]
                ["object"].mtime) = 100
        (build4.node
                ["stale_alternate_update_highest_target-2014-12-05-10-50"]
                ["object"].exists) = True
        (build4.node
                ["stale_alternate_update_highest_target-2014-12-05-10-50"]
                ["object"].mtime) = 100
        (build4.node
                ["stale_alternate_update_highest_target-2014-12-05-10-55"]
                ["object"].exists) = True
        (build4.node
                ["stale_alternate_update_highest_target-2014-12-05-10-55"]
                ["object"].mtime) = 100
        (build4.node
                ["stale_alternate_update_top_target-2014-12-05-10-45"]
                ["object"].exists) = True
        (build4.node
                ["stale_alternate_update_top_target-2014-12-05-10-45"]
                ["object"].mtime) = 150
        (build4.node
                ["stale_alternate_update_top_target-2014-12-05-10-50"]
                ["object"].exists) = True
        (build4.node
                ["stale_alternate_update_top_target-2014-12-05-10-50"]
                ["object"].mtime) = 150
        (build4.node
                ["stale_alternate_update_top_target-2014-12-05-10-55"]
                ["object"].exists) = False
        (build4.node
                ["stale_alternate_update_top_target-2014-12-05-10-55"]
                ["object"].mtime) = None
        (build4.node
                ["stale_alternate_update_secondary_target-2014-12-05-10-45"]
                ["object"].exists) = True
        (build4.node
                ["stale_alternate_update_secondary_target-2014-12-05-10-45"]
                ["object"].mtime) = 150
        (build4.node
                ["stale_alternate_update_secondary_target-2014-12-05-10-50"]
                ["object"].exists) = True
        (build4.node
                ["stale_alternate_update_secondary_target-2014-12-05-10-50"]
                ["object"].mtime) = 150
        (build4.node
                ["stale_alternate_update_secondary_target-2014-12-05-10-55"]
                ["object"].exists) = True
        (build4.node
                ["stale_alternate_update_secondary_target-2014-12-05-10-55"]
                ["object"].mtime) = 150
        (build4.node
                ["stale_alternate_update_bottom_target-2014-12-05-10-45"]
                ["object"].exists) = True
        (build4.node
                ["stale_alternate_update_bottom_target-2014-12-05-10-45"]
                ["object"].mtime) = 200
        (build4.node
                ["stale_alternate_update_bottom_target-2014-12-05-10-50"]
                ["object"].exists) = True
        (build4.node
                ["stale_alternate_update_bottom_target-2014-12-05-10-50"]
                ["object"].mtime) = 200
        (build4.node
                ["stale_alternate_update_bottom_target-2014-12-05-10-55"]
                ["object"].exists) = True
        (build4.node
                ["stale_alternate_update_bottom_target-2014-12-05-10-55"]
                ["object"].mtime) = 200

        # When
        original_stale1 = (build1.node
                ["stale_alternate_update_top_job_2014-12-05-10-45"]
                ["object"].get_stale(build1))
        (build1.node
                ["stale_alternate_update_bottom_job_2014-12-05-10-45"]
                ["object"].get_stale(build1))
        stale1 = (build1.node
                ["stale_alternate_update_top_job_2014-12-05-10-45"]
                ["object"].get_stale(build1))
        original_stale2 = (build2.node
                ["stale_alternate_update_top_job_2014-12-05-10-45"]
                ["object"].get_stale(build2))
        (build2.node
                ["stale_alternate_update_bottom_job_2014-12-05-10-45"]
                ["object"].get_stale(build2))
        stale2 = (build2.node
                ["stale_alternate_update_top_job_2014-12-05-10-45"]
                ["object"].get_stale(build2))
        original_stale3 = (build3.node
                ["stale_alternate_update_top_job_2014-12-05-10-45"]
                ["object"].get_stale(build3))
        (build3.node
                ["stale_alternate_update_bottom_job_2014-12-05-10-45"]
                ["object"].get_stale(build3))
        stale3 = (build3.node
                ["stale_alternate_update_top_job_2014-12-05-10-45"]
                ["object"].get_stale(build3))
        original_stale4 = (build4.node
                ["stale_alternate_update_top_job_2014-12-05-10-45"]
                ["object"].get_stale(build4))
        (build4.node
                ["stale_alternate_update_bottom_job_2014-12-05-10-45"]
                ["object"].get_stale(build4))
        stale4 = (build4.node
                ["stale_alternate_update_top_job_2014-12-05-10-45"]
                ["object"].get_stale(build4))

        # Then
        self.assertEqual(original_stale1, expected_original_stale1)
        self.assertEqual(original_stale2, expected_original_stale2)
        self.assertEqual(original_stale3, expected_original_stale3)
        self.assertEqual(original_stale4, expected_original_stale4)
        self.assertEqual(stale1, expected_stale1)
        self.assertEqual(stale2, expected_stale2)
        self.assertEqual(stale3, expected_stale3)
        self.assertEqual(stale4, expected_stale4)

    @testing.unit
    def test_buildable(self):
        # Given
        jobs1 = [
            BuildableJobTester(),
        ]

        build_context1 = {
            "start_time": arrow.get("2014-12-05T10:50"),
            "end_time": arrow.get("2014-12-05T10:50"),
            "start_job": "buildable_job", # BuildableJobTester,
        }

        build1 = builder.build.BuildGraph(jobs1)
        build2 = builder.build.BuildGraph(jobs1)
        build3 = builder.build.BuildGraph(jobs1)
        build4 = builder.build.BuildGraph(jobs1)
        build5 = builder.build.BuildGraph(jobs1)
        build6 = builder.build.BuildGraph(jobs1)

        build1.construct_build_graph(copy.deepcopy(build_context1))
        build2.construct_build_graph(copy.deepcopy(build_context1))
        build3.construct_build_graph(copy.deepcopy(build_context1))
        build4.construct_build_graph(copy.deepcopy(build_context1))
        build5.construct_build_graph(copy.deepcopy(build_context1))
        build6.construct_build_graph(copy.deepcopy(build_context1))

        # depends 15 minute not met
        expected_buildable1 = False
        (build1.node
                ["buildable_15_minute_target_01-2014-12-05-10-45"]
                ["object"].exists) = False
        (build1.node
                ["buildable_15_minute_target_01-2014-12-05-10-45"]
                ["object"].mtime) = None
        (build1.node
                ["buildable_5_minute_target_01-2014-12-05-10-45"]
                ["object"].exists) = True
        (build1.node
                ["buildable_5_minute_target_01-2014-12-05-10-45"]
                ["object"].mtime) = 100
        (build1.node
                ["buildable_5_minute_target_01-2014-12-05-10-50"]
                ["object"].exists) = True
        (build1.node
                ["buildable_5_minute_target_01-2014-12-05-10-50"]
                ["object"].mtime) = 100
        (build1.node
                ["buildable_5_minute_target_01-2014-12-05-10-55"]
                ["object"].exists) = True
        (build1.node
                ["buildable_5_minute_target_01-2014-12-05-10-55"]
                ["object"].mtime) = 100
        (build1.node
                ["buildable_15_minute_target_02-2014-12-05-10-45"]
                ["object"].exists) = True
        (build1.node
                ["buildable_15_minute_target_02-2014-12-05-10-45"]
                ["object"].mtime) = 100
        (build1.node
                ["buildable_5_minute_target_02-2014-12-05-10-45"]
                ["object"].exists) = True
        (build1.node
                ["buildable_5_minute_target_02-2014-12-05-10-45"]
                ["object"].mtime) = 100
        (build1.node
                ["buildable_5_minute_target_02-2014-12-05-10-50"]
                ["object"].exists) = True
        (build1.node
                ["buildable_5_minute_target_02-2014-12-05-10-50"]
                ["object"].mtime) = 100
        (build1.node
                ["buildable_5_minute_target_02-2014-12-05-10-55"]
                ["object"].exists) = True
        (build1.node
                ["buildable_5_minute_target_02-2014-12-05-10-55"]
                ["object"].mtime) = 100

        # depends 5 minute not met
        expected_buildable2 = False
        (build2.node
                ["buildable_15_minute_target_01-2014-12-05-10-45"]
                ["object"].exists) = True
        (build2.node
                ["buildable_15_minute_target_01-2014-12-05-10-45"]
                ["object"].mtime) = 100
        (build2.node
                ["buildable_5_minute_target_01-2014-12-05-10-45"]
                ["object"].exists) = True
        (build2.node
                ["buildable_5_minute_target_01-2014-12-05-10-45"]
                ["object"].mtime) = 100
        (build2.node
                ["buildable_5_minute_target_01-2014-12-05-10-50"]
                ["object"].exists) = False
        (build2.node
                ["buildable_5_minute_target_01-2014-12-05-10-50"]
                ["object"].mtime) = None
        (build2.node
                ["buildable_5_minute_target_01-2014-12-05-10-55"]
                ["object"].exists) = True
        (build2.node
                ["buildable_5_minute_target_01-2014-12-05-10-55"]
                ["object"].mtime) = 100
        (build2.node
                ["buildable_15_minute_target_02-2014-12-05-10-45"]
                ["object"].exists) = True
        (build2.node
                ["buildable_15_minute_target_02-2014-12-05-10-45"]
                ["object"].mtime) = 100
        (build2.node
                ["buildable_5_minute_target_02-2014-12-05-10-45"]
                ["object"].exists) = True
        (build2.node
                ["buildable_5_minute_target_02-2014-12-05-10-45"]
                ["object"].mtime) = 100
        (build2.node
                ["buildable_5_minute_target_02-2014-12-05-10-50"]
                ["object"].exists) = True
        (build2.node
                ["buildable_5_minute_target_02-2014-12-05-10-50"]
                ["object"].mtime) = 100
        (build2.node
                ["buildable_5_minute_target_02-2014-12-05-10-55"]
                ["object"].exists) = True
        (build2.node
                ["buildable_5_minute_target_02-2014-12-05-10-55"]
                ["object"].mtime) = 100

        # depends one or more 15 not met
        expected_buildable3 = False
        (build3.node
                ["buildable_15_minute_target_01-2014-12-05-10-45"]
                ["object"].exists) = True
        (build3.node
                ["buildable_15_minute_target_01-2014-12-05-10-45"]
                ["object"].mtime) = 100
        (build3.node
                ["buildable_5_minute_target_01-2014-12-05-10-45"]
                ["object"].exists) = True
        (build3.node
                ["buildable_5_minute_target_01-2014-12-05-10-45"]
                ["object"].mtime) = 100
        (build3.node
                ["buildable_5_minute_target_01-2014-12-05-10-50"]
                ["object"].exists) = True
        (build3.node
                ["buildable_5_minute_target_01-2014-12-05-10-50"]
                ["object"].mtime) = 100
        (build3.node
                ["buildable_5_minute_target_01-2014-12-05-10-55"]
                ["object"].exists) = True
        (build3.node
                ["buildable_5_minute_target_01-2014-12-05-10-55"]
                ["object"].mtime) = 100
        (build3.node
                ["buildable_15_minute_target_02-2014-12-05-10-45"]
                ["object"].exists) = False
        (build3.node
                ["buildable_15_minute_target_02-2014-12-05-10-45"]
                ["object"].mtime) = None
        (build3.node
                ["buildable_5_minute_target_02-2014-12-05-10-45"]
                ["object"].exists) = True
        (build3.node
                ["buildable_5_minute_target_02-2014-12-05-10-45"]
                ["object"].mtime) = 100
        (build3.node
                ["buildable_5_minute_target_02-2014-12-05-10-50"]
                ["object"].exists) = True
        (build3.node
                ["buildable_5_minute_target_02-2014-12-05-10-50"]
                ["object"].mtime) = 100
        (build3.node
                ["buildable_5_minute_target_02-2014-12-05-10-55"]
                ["object"].exists) = True
        (build3.node
                ["buildable_5_minute_target_02-2014-12-05-10-55"]
                ["object"].mtime) = 100

        # depends one or more 5 not met
        expected_buildable4 = False
        (build4.node
                ["buildable_15_minute_target_01-2014-12-05-10-45"]
                ["object"].exists) = True
        (build4.node
                ["buildable_15_minute_target_01-2014-12-05-10-45"]
                ["object"].mtime) = False
        (build4.node
                ["buildable_5_minute_target_01-2014-12-05-10-45"]
                ["object"].exists) = True
        (build4.node
                ["buildable_5_minute_target_01-2014-12-05-10-45"]
                ["object"].mtime) = 100
        (build4.node
                ["buildable_5_minute_target_01-2014-12-05-10-50"]
                ["object"].exists) = True
        (build4.node
                ["buildable_5_minute_target_01-2014-12-05-10-50"]
                ["object"].mtime) = 100
        (build4.node
                ["buildable_5_minute_target_01-2014-12-05-10-55"]
                ["object"].exists) = True
        (build4.node
                ["buildable_5_minute_target_01-2014-12-05-10-55"]
                ["object"].mtime) = 100
        (build4.node
                ["buildable_15_minute_target_02-2014-12-05-10-45"]
                ["object"].exists) = True
        (build4.node
                ["buildable_15_minute_target_02-2014-12-05-10-45"]
                ["object"].mtime) = 100
        (build4.node
                ["buildable_5_minute_target_02-2014-12-05-10-45"]
                ["object"].exists) = False
        (build4.node
                ["buildable_5_minute_target_02-2014-12-05-10-45"]
                ["object"].mtime) = None
        (build4.node
                ["buildable_5_minute_target_02-2014-12-05-10-50"]
                ["object"].exists) = False
        (build4.node
                ["buildable_5_minute_target_02-2014-12-05-10-50"]
                ["object"].mtime) = None
        (build4.node
                ["buildable_5_minute_target_02-2014-12-05-10-55"]
                ["object"].exists) = False
        (build4.node
                ["buildable_5_minute_target_02-2014-12-05-10-55"]
                ["object"].mtime) = None

        # all not met
        expected_buildable5 = False
        (build5.node
                ["buildable_15_minute_target_01-2014-12-05-10-45"]
                ["object"].exists) = False
        (build5.node
                ["buildable_15_minute_target_01-2014-12-05-10-45"]
                ["object"].mtime) = None
        (build5.node
                ["buildable_5_minute_target_01-2014-12-05-10-45"]
                ["object"].exists) = True
        (build5.node
                ["buildable_5_minute_target_01-2014-12-05-10-45"]
                ["object"].mtime) = 100
        (build5.node
                ["buildable_5_minute_target_01-2014-12-05-10-50"]
                ["object"].exists) = False
        (build5.node
                ["buildable_5_minute_target_01-2014-12-05-10-50"]
                ["object"].mtime) = None
        (build5.node
                ["buildable_5_minute_target_01-2014-12-05-10-55"]
                ["object"].exists) = True
        (build5.node
                ["buildable_5_minute_target_01-2014-12-05-10-55"]
                ["object"].mtime) = 100
        (build5.node
                ["buildable_15_minute_target_02-2014-12-05-10-45"]
                ["object"].exists) = False
        (build5.node
                ["buildable_15_minute_target_02-2014-12-05-10-45"]
                ["object"].mtime) = None
        (build5.node
                ["buildable_5_minute_target_02-2014-12-05-10-45"]
                ["object"].exists) = False
        (build5.node
                ["buildable_5_minute_target_02-2014-12-05-10-45"]
                ["object"].mtime) = None
        (build5.node
                ["buildable_5_minute_target_02-2014-12-05-10-50"]
                ["object"].exists) = False
        (build5.node
                ["buildable_5_minute_target_02-2014-12-05-10-50"]
                ["object"].mtime) = None
        (build5.node
                ["buildable_5_minute_target_02-2014-12-05-10-55"]
                ["object"].exists) = False
        (build5.node
                ["buildable_5_minute_target_02-2014-12-05-10-55"]
                ["object"].mtime) = None

        # all met
        expected_buildable6 = True
        (build6.node
                ["buildable_15_minute_target_01-2014-12-05-10-45"]
                ["object"].exists) = 100
        (build6.node
                ["buildable_15_minute_target_01-2014-12-05-10-45"]
                ["object"].mtime) = True
        (build6.node
                ["buildable_5_minute_target_01-2014-12-05-10-45"]
                ["object"].exists) = True
        (build6.node
                ["buildable_5_minute_target_01-2014-12-05-10-45"]
                ["object"].mtime) = 100
        (build6.node
                ["buildable_5_minute_target_01-2014-12-05-10-50"]
                ["object"].exists) = True
        (build6.node
                ["buildable_5_minute_target_01-2014-12-05-10-50"]
                ["object"].mtime) = 100
        (build6.node
                ["buildable_5_minute_target_01-2014-12-05-10-55"]
                ["object"].exists) = True
        (build6.node
                ["buildable_5_minute_target_01-2014-12-05-10-55"]
                ["object"].mtime) = 100
        (build6.node
                ["buildable_15_minute_target_02-2014-12-05-10-45"]
                ["object"].exists) = True
        (build6.node
                ["buildable_15_minute_target_02-2014-12-05-10-45"]
                ["object"].mtime) = 100
        (build6.node
                ["buildable_5_minute_target_02-2014-12-05-10-45"]
                ["object"].exists) = False
        (build6.node
                ["buildable_5_minute_target_02-2014-12-05-10-45"]
                ["object"].mtime) = None
        (build6.node
                ["buildable_5_minute_target_02-2014-12-05-10-50"]
                ["object"].exists) = False
        (build6.node
                ["buildable_5_minute_target_02-2014-12-05-10-50"]
                ["object"].mtime) = None
        (build6.node
                ["buildable_5_minute_target_02-2014-12-05-10-55"]
                ["object"].exists) = True
        (build6.node
                ["buildable_5_minute_target_02-2014-12-05-10-55"]
                ["object"].mtime) = 100

        # When
        buildable1 = (build1.node
                ["buildable_job_2014-12-05-10-45"]
                ["object"].get_buildable(build1))
        buildable2 = (build2.node
                ["buildable_job_2014-12-05-10-45"]
                ["object"].get_buildable(build2))
        buildable3 = (build3.node
                ["buildable_job_2014-12-05-10-45"]
                ["object"].get_buildable(build3))
        buildable4 = (build4.node
                ["buildable_job_2014-12-05-10-45"]
                ["object"].get_buildable(build4))
        buildable5 = (build5.node
                ["buildable_job_2014-12-05-10-45"]
                ["object"].get_buildable(build5))
        buildable6 = (build6.node
                ["buildable_job_2014-12-05-10-45"]
                ["object"].get_buildable(build6))

        # Then
        self.assertEqual(buildable1, expected_buildable1)
        self.assertEqual(buildable2, expected_buildable2)
        self.assertEqual(buildable3, expected_buildable3)
        self.assertEqual(buildable4, expected_buildable4)
        self.assertEqual(buildable5, expected_buildable5)
        self.assertEqual(buildable6, expected_buildable6)

    @testing.unit
    def test_past_cache_time(self):
        # Given
        current_time = 400

        build_context1 = {
            "start_time": arrow.get("2014-12-05T10:55"),
            "end_time": arrow.get("2014-12-05T10:55"),
            "start_job": "past_cache_time_job", # PastCacheTimeJobTester,
        }

        jobs1 = [
            PastCacheTimeJobTester(),
        ]

        build1 = builder.build.BuildGraph(jobs1)
        build2 = builder.build.BuildGraph(jobs1)
        build3 = builder.build.BuildGraph(jobs1)

        build1.construct_build_graph(copy.deepcopy(build_context1))
        build2.construct_build_graph(copy.deepcopy(build_context1))
        build3.construct_build_graph(copy.deepcopy(build_context1))

        # a target doesn't exist
        expected_past_cache_time1 = True
        (build1.node
                ["past_cache_time_target-2014-12-05-10-45"]
                ["object"].exists) = True
        (build1.node
                ["past_cache_time_target-2014-12-05-10-45"]
                ["object"].mtime) = 400
        (build1.node
                ["past_cache_time_target-2014-12-05-10-50"]
                ["object"].exists) = False
        (build1.node
                ["past_cache_time_target-2014-12-05-10-50"]
                ["object"].mtime) = None
        (build1.node
                ["past_cache_time_target-2014-12-05-10-55"]
                ["object"].exists) = True
        (build1.node
                ["past_cache_time_target-2014-12-05-10-55"]
                ["object"].mtime) = 400

        # all targets are within the allowed time
        expected_past_cache_time2 = False
        (build2.node
                ["past_cache_time_target-2014-12-05-10-45"]
                ["object"].exists) = True
        (build2.node
                ["past_cache_time_target-2014-12-05-10-45"]
                ["object"].mtime) = 400
        (build2.node
                ["past_cache_time_target-2014-12-05-10-50"]
                ["object"].exists) = True
        (build2.node
                ["past_cache_time_target-2014-12-05-10-50"]
                ["object"].mtime) = 400
        (build2.node
                ["past_cache_time_target-2014-12-05-10-55"]
                ["object"].exists) = True
        (build2.node
                ["past_cache_time_target-2014-12-05-10-55"]
                ["object"].mtime) = 400

        # no target is within the allowed time
        expected_past_cache_time3 = True
        (build3.node
                ["past_cache_time_target-2014-12-05-10-45"]
                ["object"].exists) = True
        (build3.node
                ["past_cache_time_target-2014-12-05-10-45"]
                ["object"].mtime) = 50
        (build3.node
                ["past_cache_time_target-2014-12-05-10-50"]
                ["object"].exists) = True
        (build3.node
                ["past_cache_time_target-2014-12-05-10-50"]
                ["object"].mtime) = 50
        (build3.node
                ["past_cache_time_target-2014-12-05-10-55"]
                ["object"].exists) = True
        (build3.node
                ["past_cache_time_target-2014-12-05-10-55"]
                ["object"].mtime) = 50

        old_arrow_get = copy.deepcopy(arrow.get)
        def new_arrow_get(*args, **kwargs):
            """This wraps the original arrow get so we can override only
            arrow get with no args
            """
            if not args and not kwargs:
                return arrow.get(current_time)
            else:
                return old_arrow_get(*args, **kwargs)

        mock_arrow_get = mock.Mock(side_effect=new_arrow_get)

        # When
        with mock.patch("arrow.get", mock_arrow_get):
            past_cache_time1 = (build1.node
                    ["past_cache_time_job_2014-12-05-10-45"]
                    ["object"].past_cache_time(build1))
            past_cache_time2 = (build2.node
                    ["past_cache_time_job_2014-12-05-10-45"]
                    ["object"].past_cache_time(build2))
            past_cache_time3 = (build3.node
                    ["past_cache_time_job_2014-12-05-10-45"]
                    ["object"].past_cache_time(build3))

        # Then
        self.assertEqual(past_cache_time1, expected_past_cache_time1)
        self.assertEqual(past_cache_time2, expected_past_cache_time2)
        self.assertEqual(past_cache_time3, expected_past_cache_time3)

    @testing.unit
    def test_all_dependencies(self):
        # Given
        jobs1 = [
            AllDependenciesJobTester(),
        ]

        build_context1 = {
            "start_time": "2014-12-05T10:55",
            "end_time": "2014-12-05T10:55",
            "start_job": "all_dependencies_job", # AllDependenciesJobTester,
        }

        build1 = builder.build.BuildGraph(jobs1)
        build2 = builder.build.BuildGraph(jobs1)
        build3 = builder.build.BuildGraph(jobs1)
        build4 = builder.build.BuildGraph(jobs1)

        build1.construct_build_graph(copy.deepcopy(build_context1))
        build2.construct_build_graph(copy.deepcopy(build_context1))
        build3.construct_build_graph(copy.deepcopy(build_context1))
        build4.construct_build_graph(copy.deepcopy(build_context1))

        # all dependencies
        expected_all_dependencies1 = True
        (build1.node
                ["all_dependencies_target_01-2014-12-05-10-45"]
                ["object"].exists) = True
        (build1.node
                ["all_dependencies_target_01-2014-12-05-10-45"]
                ["object"].mtime) = 100
        (build1.node
                ["all_dependencies_target_01-2014-12-05-10-50"]
                ["object"].exists) = True
        (build1.node
                ["all_dependencies_target_01-2014-12-05-10-50"]
                ["object"].mtime) = 100
        (build1.node
                ["all_dependencies_target_01-2014-12-05-10-55"]
                ["object"].exists) = True
        (build1.node
                ["all_dependencies_target_01-2014-12-05-10-55"]
                ["object"].mtime) = 100
        (build1.node
                ["all_dependencies_target_02-2014-12-05-10-45"]
                ["object"].exists) = True
        (build1.node
                ["all_dependencies_target_02-2014-12-05-10-45"]
                ["object"].mtime) = 100
        (build1.node
                ["all_dependencies_target_02-2014-12-05-10-50"]
                ["object"].exists) = True
        (build1.node
                ["all_dependencies_target_02-2014-12-05-10-50"]
                ["object"].mtime) = 100
        (build1.node
                ["all_dependencies_target_02-2014-12-05-10-55"]
                ["object"].exists) = True
        (build1.node
                ["all_dependencies_target_02-2014-12-05-10-55"]
                ["object"].mtime) = 100
        # 01 missing one target
        expected_all_dependencies2 = False
        (build2.node
                ["all_dependencies_target_01-2014-12-05-10-45"]
                ["object"].exists) = True
        (build2.node
                ["all_dependencies_target_01-2014-12-05-10-45"]
                ["object"].mtime) = 100
        (build2.node
                ["all_dependencies_target_01-2014-12-05-10-50"]
                ["object"].exists) = False
        (build2.node
                ["all_dependencies_target_01-2014-12-05-10-50"]
                ["object"].mtime) = None
        (build2.node
                ["all_dependencies_target_01-2014-12-05-10-55"]
                ["object"].exists) = True
        (build2.node
                ["all_dependencies_target_01-2014-12-05-10-55"]
                ["object"].mtime) = 100
        (build2.node
                ["all_dependencies_target_02-2014-12-05-10-45"]
                ["object"].exists) = True
        (build2.node
                ["all_dependencies_target_02-2014-12-05-10-45"]
                ["object"].mtime) = 100
        (build2.node
                ["all_dependencies_target_02-2014-12-05-10-50"]
                ["object"].exists) = True
        (build2.node
                ["all_dependencies_target_02-2014-12-05-10-50"]
                ["object"].mtime) = 100
        (build2.node
                ["all_dependencies_target_02-2014-12-05-10-55"]
                ["object"].exists) = True
        (build2.node
                ["all_dependencies_target_02-2014-12-05-10-55"]
                ["object"].mtime) = 100
        # 02 missing one target
        expected_all_dependencies3 = True
        (build3.node
                ["all_dependencies_target_01-2014-12-05-10-45"]
                ["object"].exists) = True
        (build3.node
                ["all_dependencies_target_01-2014-12-05-10-45"]
                ["object"].mtime) = 100
        (build3.node
                ["all_dependencies_target_01-2014-12-05-10-50"]
                ["object"].exists) = True
        (build3.node
                ["all_dependencies_target_01-2014-12-05-10-50"]
                ["object"].mtime) = 100
        (build3.node
                ["all_dependencies_target_01-2014-12-05-10-55"]
                ["object"].exists) = True
        (build3.node
                ["all_dependencies_target_01-2014-12-05-10-55"]
                ["object"].mtime) = 100
        (build3.node
                ["all_dependencies_target_02-2014-12-05-10-45"]
                ["object"].exists) = True
        (build3.node
                ["all_dependencies_target_02-2014-12-05-10-45"]
                ["object"].mtime) = 100
        (build3.node
                ["all_dependencies_target_02-2014-12-05-10-50"]
                ["object"].exists) = True
        (build3.node
                ["all_dependencies_target_02-2014-12-05-10-50"]
                ["object"].mtime) = 100
        (build3.node
                ["all_dependencies_target_02-2014-12-05-10-55"]
                ["object"].exists) = True
        (build3.node
                ["all_dependencies_target_02-2014-12-05-10-55"]
                ["object"].mtime) = 100
        # all deps missing
        expected_all_dependencies4 = False
        (build4.node
                ["all_dependencies_target_01-2014-12-05-10-45"]
                ["object"].exists) = False
        (build4.node
                ["all_dependencies_target_01-2014-12-05-10-45"]
                ["object"].mtime) = None
        (build4.node
                ["all_dependencies_target_01-2014-12-05-10-50"]
                ["object"].exists) = False
        (build4.node
                ["all_dependencies_target_01-2014-12-05-10-50"]
                ["object"].mtime) = None
        (build4.node
                ["all_dependencies_target_01-2014-12-05-10-55"]
                ["object"].exists) = False
        (build4.node
                ["all_dependencies_target_01-2014-12-05-10-55"]
                ["object"].mtime) = None
        (build4.node
                ["all_dependencies_target_02-2014-12-05-10-45"]
                ["object"].exists) = False
        (build4.node
                ["all_dependencies_target_02-2014-12-05-10-45"]
                ["object"].mtime) = None
        (build4.node
                ["all_dependencies_target_02-2014-12-05-10-50"]
                ["object"].exists) = False
        (build4.node
                ["all_dependencies_target_02-2014-12-05-10-50"]
                ["object"].mtime) = None
        (build4.node
                ["all_dependencies_target_02-2014-12-05-10-55"]
                ["object"].exists) = False
        (build4.node
                ["all_dependencies_target_02-2014-12-05-10-55"]
                ["object"].mtime) = None

        # When
        all_dependencies1 = (build1.node
                ["all_dependencies_job_2014-12-05-10-45"]
                ["object"].all_dependencies(build1))
        all_dependencies2 = (build1.node
                ["all_dependencies_job_2014-12-05-10-45"]
                ["object"].all_dependencies(build2))
        all_dependencies3 = (build1.node
                ["all_dependencies_job_2014-12-05-10-45"]
                ["object"].all_dependencies(build3))
        all_dependencies4 = (build1.node
                ["all_dependencies_job_2014-12-05-10-45"]
                ["object"].all_dependencies(build4))

        # Then
        self.assertEqual(all_dependencies1, expected_all_dependencies1)
        self.assertEqual(all_dependencies2, expected_all_dependencies2)
        self.assertEqual(all_dependencies3, expected_all_dependencies3)
        self.assertEqual(all_dependencies4, expected_all_dependencies4)

    @testing.unit
    def test_should_run_logic(self):
        # Given
        job1 = ShouldRunLogicJobTester().expand({})[0]
        job2 = ShouldRunLogicJobTester().expand({})[0]
        job3 = ShouldRunLogicJobTester().expand({})[0]
        job4 = ShouldRunLogicJobTester().expand({})[0]
        job5 = ShouldRunLogicJobTester().expand({})[0]
        job6 = ShouldRunLogicJobTester().expand({})[0]
        job7 = ShouldRunCacheLogicJobTester().expand({})[0]
        job8 = ShouldRunCacheLogicJobTester().expand({})[0]
        job9 = ShouldRunCacheLogicJobTester().expand({})[0]
        job10 = ShouldRunCacheLogicJobTester().expand({})[0]
        job11 = ShouldRunCacheLogicJobTester().expand({})[0]
        job12 = ShouldRunCacheLogicJobTester().expand({})[0]
        job13 = ShouldRunLogicJobTester().expand({})[0]
        job14 = ShouldRunCacheLogicJobTester().expand({})[0]

        graph1 = networkx.DiGraph()
        graph1.add_node("unique_id1", object=job1)
        graph2 = networkx.DiGraph()
        graph2.add_node("unique_id2", object=job2)
        graph3 = networkx.DiGraph()
        graph3.add_node("unique_id3", object=job3)
        graph4 = networkx.DiGraph()
        graph4.add_node("unique_id4", object=job4)
        graph5 = networkx.DiGraph()
        graph5.add_node("unique_id5", object=job5)
        graph6 = networkx.DiGraph()
        graph6.add_node("unique_id6", object=job6)
        graph7 = networkx.DiGraph()
        graph7.add_node("unique_id7", object=job7)
        graph8 = networkx.DiGraph()
        graph8.add_node("unique_id8", object=job8)
        graph9 = networkx.DiGraph()
        graph9.add_node("unique_id9", object=job9)
        graph10 = networkx.DiGraph()
        graph10.add_node("unique_id10", object=job10)
        graph11 = networkx.DiGraph()
        graph11.add_node("unique_id11", object=job11)
        graph12 = networkx.DiGraph()
        graph12.add_node("unique_id12", object=job12)
        graph13 = networkx.DiGraph()
        graph13.add_node("unique_id13", object=job13)
        graph14 = networkx.DiGraph()
        graph14.add_node("unique_id14", object=job14)

        # all true
        expected_should_run1 = True
        graph1.node["unique_id1"]["object"].stale = True
        graph1.node["unique_id1"]["object"].buildable = True
        graph1.node["unique_id1"]["object"].past_curfew = (
                mock.Mock(return_value=True))
        graph1.node["unique_id1"]["object"].all_dependencies = (
                mock.Mock(return_value=True))
        graph1.node["unique_id1"]["object"].get_parents_should_not_run = (
                mock.Mock(return_value=True))
        # not stale everything else true
        expected_should_run2 = False
        graph2.node["unique_id2"]["object"].stale = False
        graph2.node["unique_id2"]["object"].buildable = True
        graph2.node["unique_id2"]["object"].past_curfew = (
                mock.Mock(return_value=True))
        graph2.node["unique_id2"]["object"].all_dependencies = (
                mock.Mock(return_value=True))
        graph2.node["unique_id2"]["object"].get_parents_should_not_run = (
                mock.Mock(return_value=True))
        # not buildable everything else true
        expected_should_run3 = False
        graph3.node["unique_id3"]["object"].stale = True
        graph3.node["unique_id3"]["object"].buildable = False
        graph3.node["unique_id3"]["object"].past_curfew = (
                mock.Mock(return_value=True))
        graph3.node["unique_id3"]["object"].all_dependencies = (
                mock.Mock(return_value=True))
        graph3.node["unique_id3"]["object"].get_parents_should_not_run = (
                mock.Mock(return_value=True))
        # not past curfew everything else true
        expected_should_run4 = True
        graph4.node["unique_id4"]["object"].stale = True
        graph4.node["unique_id4"]["object"].buildable = True
        graph4.node["unique_id4"]["object"].past_curfew = (
                mock.Mock(return_value=False))
        graph4.node["unique_id4"]["object"].all_dependencies = (
                mock.Mock(return_value=True))
        graph4.node["unique_id4"]["object"].get_parents_should_not_run = (
                mock.Mock(return_value=True))
        # not all dependencies everything else true
        expected_should_run5 = True
        graph5.node["unique_id5"]["object"].stale = True
        graph5.node["unique_id5"]["object"].buildable = True
        graph5.node["unique_id5"]["object"].past_curfew = (
                mock.Mock(return_value=True))
        graph5.node["unique_id5"]["object"].all_dependencies = (
                mock.Mock(return_value=False))
        graph5.node["unique_id5"]["object"].get_parents_should_not_run = (
                mock.Mock(return_value=True))
        # parents should run, everything else is true
        expected_should_run6 = False
        graph6.node["unique_id6"]["object"].stale = True
        graph6.node["unique_id6"]["object"].buildable = True
        graph6.node["unique_id6"]["object"].past_curfew = (
                mock.Mock(return_value=True))
        graph6.node["unique_id6"]["object"].all_dependencies = (
                mock.Mock(return_value=True))
        graph6.node["unique_id6"]["object"].get_parents_should_not_run = (
                mock.Mock(return_value=False))
        # cache not past curfew
        expected_should_run7 = True
        graph7.node["unique_id7"]["object"].stale = True
        graph7.node["unique_id7"]["object"].buildable = True
        graph7.node["unique_id7"]["object"].past_curfew = (
                mock.Mock(return_value=False))
        graph7.node["unique_id7"]["object"].all_dependencies = (
                mock.Mock(return_value=True))
        graph7.node["unique_id7"]["object"].past_cache_time = (
                mock.Mock(return_value=True))
        graph7.node["unique_id7"]["object"].get_parents_should_not_run = (
                mock.Mock(return_value=True))
        # cache not all dependencies
        expected_should_run8 = True
        graph8.node["unique_id8"]["object"].stale = True
        graph8.node["unique_id8"]["object"].buildable = True
        graph8.node["unique_id8"]["object"].past_curfew = (
                mock.Mock(return_value=True))
        graph8.node["unique_id8"]["object"].all_dependencies = (
                mock.Mock(return_value=False))
        graph8.node["unique_id8"]["object"].past_cache_time = (
                mock.Mock(return_value=True))
        graph8.node["unique_id8"]["object"].get_parents_should_not_run = (
                mock.Mock(return_value=True))
        # cache not stale
        expected_should_run9 = False
        graph9.node["unique_id9"]["object"].stale = False
        graph9.node["unique_id9"]["object"].buildable = True
        graph9.node["unique_id9"]["object"].past_curfew = (
                mock.Mock(return_value=True))
        graph9.node["unique_id9"]["object"].all_dependencies = (
                mock.Mock(return_value=True))
        graph9.node["unique_id9"]["object"].past_cache_time = (
                mock.Mock(return_value=True))
        graph9.node["unique_id9"]["object"].get_parents_should_not_run = (
                mock.Mock(return_value=True))
        # cache not buildable
        expected_should_run10 = False
        graph10.node["unique_id10"]["object"].stale = True
        graph10.node["unique_id10"]["object"].buildable = False
        graph10.node["unique_id10"]["object"].past_curfew = (
                mock.Mock(return_value=True))
        graph10.node["unique_id10"]["object"].all_dependencies = (
                mock.Mock(return_value=True))
        graph10.node["unique_id10"]["object"].past_cache_time = (
                mock.Mock(return_value=True))
        graph10.node["unique_id10"]["object"].get_parents_should_not_run = (
                mock.Mock(return_value=True))
        # all true not past cache
        expected_should_run11 = False
        graph11.node["unique_id11"]["object"].stale = False
        graph11.node["unique_id11"]["object"].buildable = True
        graph11.node["unique_id11"]["object"].past_curfew = (
                mock.Mock(return_value=True))
        graph11.node["unique_id11"]["object"].all_dependencies = (
                mock.Mock(return_value=True))
        graph11.node["unique_id11"]["object"].past_cache_time = (
                mock.Mock(return_value=False))
        graph11.node["unique_id11"]["object"].get_parents_should_not_run = (
                mock.Mock(return_value=True))
        # parents should run
        expected_should_run12 = False
        graph12.node["unique_id12"]["object"].stale = True
        graph12.node["unique_id12"]["object"].buildable = True
        graph12.node["unique_id12"]["object"].past_curfew = (
                mock.Mock(return_value=True))
        graph12.node["unique_id12"]["object"].all_dependencies = (
                mock.Mock(return_value=True))
        graph12.node["unique_id12"]["object"].past_cache_time = (
                mock.Mock(return_value=True))
        graph12.node["unique_id12"]["object"].get_parents_should_not_run = (
                mock.Mock(return_value=False))
        # not past curfew and not all dependencies
        expected_should_run13 = False
        graph13.node["unique_id13"]["object"].stale = True
        graph13.node["unique_id13"]["object"].buildable = True
        graph13.node["unique_id13"]["object"].past_curfew = (
                mock.Mock(return_value=False))
        graph13.node["unique_id13"]["object"].all_dependencies = (
                mock.Mock(return_value=False))
        graph13.node["unique_id13"]["object"].get_parents_should_not_run = (
                mock.Mock(return_value=True))
        # not past curfew and not all dependencies has cache_time
        expected_should_run14 = True
        graph14.node["unique_id14"]["object"].stale = True
        graph14.node["unique_id14"]["object"].buildable = True
        graph14.node["unique_id14"]["object"].past_curfew = (
               mock.Mock(return_value=False))
        graph14.node["unique_id14"]["object"].all_dependencies = (
                mock.Mock(return_value=False))
        graph14.node["unique_id14"]["object"].get_parents_should_not_run = (
                mock.Mock(return_value=True))

        # When
        should_run1 = graph1.node["unique_id1"]["object"].get_should_run(
                graph1)
        should_run2 = graph2.node["unique_id2"]["object"].get_should_run(
                graph2)
        should_run3 = graph3.node["unique_id3"]["object"].get_should_run(
                graph3)
        should_run4 = graph4.node["unique_id4"]["object"].get_should_run(
                graph4)
        should_run5 = graph5.node["unique_id5"]["object"].get_should_run(
                graph5)
        should_run6 = graph6.node["unique_id6"]["object"].get_should_run(
                graph6)
        should_run7 = graph7.node["unique_id7"]["object"].get_should_run(
                graph7)
        should_run8 = graph8.node["unique_id8"]["object"].get_should_run(
                graph8)
        should_run9 = graph9.node["unique_id9"]["object"].get_should_run(
                graph9)
        should_run10 = graph10.node["unique_id10"]["object"].get_should_run(
                graph10)
        should_run11 = graph11.node["unique_id11"]["object"].get_should_run(
                graph11)
        should_run12 = graph12.node["unique_id12"]["object"].get_should_run(
                graph12)
        should_run13 = graph13.node["unique_id13"]["object"].get_should_run(
                graph13)
        should_run14 = graph14.node["unique_id14"]["object"].get_should_run(
                graph14)

        # Then
        self.assertEqual(should_run1, expected_should_run1)
        self.assertEqual(should_run2, expected_should_run2)
        self.assertEqual(should_run3, expected_should_run3)
        self.assertEqual(should_run4, expected_should_run4)
        self.assertEqual(should_run5, expected_should_run5)
        self.assertEqual(should_run6, expected_should_run6)
        self.assertEqual(should_run7, expected_should_run7)
        self.assertEqual(should_run8, expected_should_run8)
        self.assertEqual(should_run9, expected_should_run9)
        self.assertEqual(should_run10, expected_should_run10)
        self.assertEqual(should_run11, expected_should_run11)
        self.assertEqual(should_run12, expected_should_run12)
        self.assertEqual(should_run13, expected_should_run13)
        self.assertEqual(should_run14, expected_should_run14)

    @testing.unit
    def test_past_curfew(self):
        # Given
        job1 = PastCurfewJobTester().expand({})[0]
        job2 = PastCurfewTimestampJobTester().expand(
                {
                    "start_time": arrow.get(400),
                    "end_time": arrow.get(400),
                })[0]
        job3 = PastCurfewTimestampJobTester().expand(
                {
                    "start_time": arrow.get(100),
                    "end_time": arrow.get(100),
                })[0]

        current_time = 1000

        expected_past_curfew1 = True
        expected_past_curfew2 = False
        expected_past_curfew3 = True

        old_arrow_get = copy.deepcopy(arrow.get)
        def new_arrow_get(*args, **kwargs):
            """This wraps the original arrow get so we can override only
            arrow get with no args
            """
            if not args and not kwargs:
                return arrow.get(current_time)
            else:
                return old_arrow_get(*args, **kwargs)

        # When
        with mock.patch("arrow.get", new_arrow_get):
            past_curfew1 = job1.past_curfew()
            past_curfew2 = job2.past_curfew()
            past_curfew3 = job3.past_curfew()

        # Then
        self.assertEqual(past_curfew1, expected_past_curfew1)
        self.assertEqual(past_curfew2, expected_past_curfew2)
        self.assertEqual(past_curfew3, expected_past_curfew3)

    @testing.unit
    def test_should_run_recurse(self):
        # Given
        jobs1 = [
            ShouldRunRecurseJob01Tester(),
            ShouldRunRecurseJob02Tester(),
            ShouldRunRecurseJob03Tester(),
            ShouldRunRecurseJob04Tester(),
            ShouldRunRecurseJob05Tester(),
            ShouldRunRecurseJob06Tester(),
            ShouldRunRecurseJob07Tester(),
            ShouldRunRecurseJob08Tester(),
            ShouldRunRecurseJob09Tester(),
            ShouldRunRecurseJob10Tester(),
        ]

        build_context1 = {
            "start_time": arrow.get("2014-12-05T10:55"),
            "end_time": arrow.get("2014-12-05T10:55"),
            "start_job": "should_run_recurse_job_10", # ShouldRunRecurseJob10Tester,
        }

        build1 = builder.build.BuildGraph(jobs1)
        build2 = builder.build.BuildGraph(jobs1)
        build3 = builder.build.BuildGraph(jobs1)
        build4 = builder.build.BuildGraph(jobs1)
        build5 = builder.build.BuildGraph(jobs1)
        build6 = builder.build.BuildGraph(jobs1)
        build7 = builder.build.BuildGraph(jobs1)
        build8 = builder.build.BuildGraph(jobs1)
        build9 = builder.build.BuildGraph(jobs1)
        build10 = builder.build.BuildGraph(jobs1)

        build1.construct_build_graph(copy.deepcopy(build_context1))
        build2.construct_build_graph(copy.deepcopy(build_context1))
        build3.construct_build_graph(copy.deepcopy(build_context1))
        build4.construct_build_graph(copy.deepcopy(build_context1))
        build5.construct_build_graph(copy.deepcopy(build_context1))
        build6.construct_build_graph(copy.deepcopy(build_context1))
        build7.construct_build_graph(copy.deepcopy(build_context1))
        build8.construct_build_graph(copy.deepcopy(build_context1))
        build9.construct_build_graph(copy.deepcopy(build_context1))
        build10.construct_build_graph(copy.deepcopy(build_context1))

        expected_parents_should_not_run1 = True
        expected_parents_should_not_run2 = True
        expected_parents_should_not_run3 = False
        expected_parents_should_not_run4 = False
        expected_parents_should_not_run5 = True
        expected_parents_should_not_run6 = True
        expected_parents_should_not_run7 = False
        expected_parents_should_not_run8 = False
        expected_parents_should_not_run9 = True
        expected_parents_should_not_run10 = True

        # When
        parents_should_not_run1 = (build1.node
                ["should_run_recurse_job_01"]
                ["object"].get_parents_should_not_run(
                        build1, False))
        parents_should_not_run2 = (build2.node
                ["should_run_recurse_job_02"]
                ["object"].get_parents_should_not_run(
                        build2, False))
        parents_should_not_run3 = (build3.node
                ["should_run_recurse_job_03"]
                ["object"].get_parents_should_not_run(
                        build3, False))
        parents_should_not_run4 = (build4.node
                ["should_run_recurse_job_04"]
                ["object"].get_parents_should_not_run(
                        build4, False))
        parents_should_not_run5 = (build5.node
                ["should_run_recurse_job_05"]
                ["object"].get_parents_should_not_run(
                        build5, True))
        parents_should_not_run6 = (build6.node
                ["should_run_recurse_job_06"]
                ["object"].get_parents_should_not_run(
                        build6, True))
        parents_should_not_run7 = (build7.node
                ["should_run_recurse_job_07"]
                ["object"].get_parents_should_not_run(
                        build7, True))
        parents_should_not_run8 = (build8.node
                ["should_run_recurse_job_08"]
                ["object"].get_parents_should_not_run(
                        build8, True))
        parents_should_not_run9 = (build9.node
                ["should_run_recurse_job_09"]
                ["object"].get_parents_should_not_run(
                        build9, False))
        parents_should_not_run10 = (build10.node
                ["should_run_recurse_job_10"]
                ["object"].get_parents_should_not_run(
                        build10, False))

        # Then
        self.assertEqual(parents_should_not_run1,
                         expected_parents_should_not_run1)
        self.assertEqual(parents_should_not_run2,
                         expected_parents_should_not_run2)
        self.assertEqual(parents_should_not_run3,
                         expected_parents_should_not_run3)
        self.assertEqual(parents_should_not_run4,
                         expected_parents_should_not_run4)
        self.assertEqual(parents_should_not_run5,
                         expected_parents_should_not_run5)
        self.assertEqual(parents_should_not_run6,
                         expected_parents_should_not_run6)
        self.assertEqual(parents_should_not_run7,
                         expected_parents_should_not_run7)
        self.assertEqual(parents_should_not_run8,
                         expected_parents_should_not_run8)
        self.assertEqual(parents_should_not_run9,
                         expected_parents_should_not_run9)
        self.assertEqual(parents_should_not_run10,
                         expected_parents_should_not_run10)

    @testing.unit
    def test_get_starting_jobs(self):
        # given
        jobs = [GetStartingJobs01Tester(),
                GetStartingJobs02Tester(),
                GetStartingJobs03Tester(),
                GetStartingJobs04Tester()]

        build1 = builder.build.BuildGraph(jobs)

        build_context = {}
        for job in jobs:
            build_context["start_job"] = job.unexpanded_id
            build1.construct_build_graph(copy.deepcopy(build_context))

        expected_starting_jobs = [
                (build1.node
                        ["get_starting_jobs_01"]
                        ["object"]),
                (build1.node
                        ["get_starting_jobs_03"]
                        ["object"])]

        (build1.node
                ["get_starting_jobs_01"]
                ["object"].should_run) = True
        (build1.node
                ["get_starting_jobs_01"]
                ["object"].parents_should_not_run) = True
        (build1.node
                ["get_starting_jobs_02"]
                ["object"].should_run) = True
        (build1.node
                ["get_starting_jobs_02"]
                ["object"].parents_should_not_run) = False
        (build1.node
                ["get_starting_jobs_03"]
                ["object"].should_run) = True
        (build1.node
                ["get_starting_jobs_03"]
                ["object"].parents_should_not_run) = True
        (build1.node
                ["get_starting_jobs_04"]
                ["object"].should_run) = False
        (build1.node
                ["get_starting_jobs_04"]
                ["object"].parents_should_not_run) = True

        # when
        starting_jobs = build1.get_starting_jobs()

        # then
        self.assertItemsEqual(starting_jobs, expected_starting_jobs)

    @testing.unit
    def test_update_lower_nodes_should_run(self):
        # Given
        jobs = [
            UpdateLowerNodesShouldRunTop(),
            UpdateLowerNodesShouldRunBottom(),
            UpdateLowerNodesShouldRunLowest(),
            UpdateLowerNodesShouldRunMiddle01(),
            UpdateLowerNodesShouldRunMiddle02(),
        ]

        build = builder.build.BuildGraph(jobs)

        build_context = {
                "start_job": "update_lower_nodes_should_run_lowest", # UpdateLowerNodesShouldRunLowest,
        }

        build.construct_build_graph(build_context)

        top_job = (build.node
            ["update_lower_nodes_should_run_top"]
            ["object"])
        middle_job_01 = (build.node
            ["update_lower_nodes_should_run_middle_01"]
            ["object"])
        middle_job_02 = (build.node
            ["update_lower_nodes_should_run_middle_02"]
            ["object"])
        bottom_job = (build.node
            ["update_lower_nodes_should_run_bottom"]
            ["object"])
        lowest_job = (build.node
            ["update_lower_nodes_should_run_lowest"]
            ["object"])

        # Given
        expected_state1 = [True, False, False, False, True]
        expected_state2 = [False, True, True, False, True]
        expected_state3 = [False, False, False, True, True]
        expected_state4 = [False, False, False, False, True]

        # Starting state
        top_job.buildable = True
        top_job.stale = True
        middle_job_01.buildable = True
        middle_job_01.stale = True
        middle_job_02.buildable = True
        middle_job_02.stale = True
        bottom_job.buildable = True
        bottom_job.stale = True
        lowest_job.buildable = True
        lowest_job.stale = True

        # When
        state1 = [
                top_job.get_should_run(build),
                middle_job_01.get_should_run(build),
                middle_job_02.get_should_run(build),
                bottom_job.get_should_run(build),
                lowest_job.get_should_run(build),
        ]

        top_job.stale = False
        top_job.update_lower_nodes_should_run(build)
        state2 = [
                top_job.get_should_run(build),
                middle_job_01.get_should_run(build),
                middle_job_02.get_should_run(build),
                bottom_job.get_should_run(build),
                lowest_job.get_should_run(build),
        ]

        cache_set = set([])
        update_set = set([])
        middle_job_01.stale = False
        middle_job_02.stale = False
        middle_job_01.update_lower_nodes_should_run(build, cache_set=cache_set, update_set=update_set)
        middle_job_02.update_lower_nodes_should_run(build, cache_set=cache_set, update_set=update_set)
        state3 = [
                top_job.get_should_run(build),
                middle_job_01.get_should_run(build),
                middle_job_02.get_should_run(build),
                bottom_job.get_should_run(build),
                lowest_job.get_should_run(build),
        ]

        bottom_job.stale = False
        bottom_job.update_lower_nodes_should_run(build)
        state4 = [
                top_job.get_should_run(build),
                middle_job_01.get_should_run(build),
                middle_job_02.get_should_run(build),
                bottom_job.get_should_run(build),
                lowest_job.get_should_run(build),
        ]

        # Then
        self.assertListEqual(state1, expected_state1)
        self.assertListEqual(state2, expected_state2)
        self.assertListEqual(state3, expected_state3)
        self.assertListEqual(state4, expected_state4)
        self.assertEqual(top_job.count, 5)
        self.assertEqual(middle_job_01.count, 6)
        self.assertEqual(middle_job_02.count, 6)
        self.assertEqual(bottom_job.count, 7)
        self.assertEqual(lowest_job.count, 7)

    @testing.unit
    def test_get_next_jobs_to_run(self):
        # Given
        jobs = [
            GetNextJobsToRunTop(),
            GetNextJobsToRunBottom(),
            GetNextJobsToRunLowest(),
            GetNextJobsToRunMiddle01(),
            GetNextJobsToRunMiddle02(),
        ]

        build = builder.build.BuildGraph(jobs)

        build_context = {
                "start_job": "get_next_jobs_to_run_lowest", # GetNextJobsToRunLowest,
        }

        build.construct_build_graph(build_context)

        top_job = (build.node
                ["get_next_jobs_to_run_top"]
                ["object"])
        middle_01_job = (build.node
                ["get_next_jobs_to_run_middle_01"]
                ["object"])
        middle_02_job = (build.node
                ["get_next_jobs_to_run_middle_02"]
                ["object"])
        bottom_job = (build.node
                ["get_next_jobs_to_run_bottom"]
                ["object"])
        lowest_job = (build.node
                ["get_next_jobs_to_run_lowest"]
                ["object"])

        # state 1
        expected_next_run_list1 = [
                "get_next_jobs_to_run_top",
        ]

        expected_next_run_list2 = [
                "get_next_jobs_to_run_middle_01",
                "get_next_jobs_to_run_middle_02",
        ]

        expected_next_run_list3 = [
                "get_next_jobs_to_run_bottom",
        ]

        expected_next_run_list4 = [
                "get_next_jobs_to_run_lowest",
        ]

        # When
        top_job.should_run = True
        middle_01_job.should_run = False
        middle_02_job.should_run = False
        bottom_job.should_run = False
        lowest_job.should_run = False
        next_run_list1 = build.get_next_jobs_to_run(
                "get_next_jobs_to_run_top")

        top_job.should_run = False
        middle_01_job.should_run = True
        middle_02_job.should_run = True
        bottom_job.should_run = False
        lowest_job.should_run = False
        next_run_list2 = build.get_next_jobs_to_run(
                "get_next_jobs_to_run_top")

        top_job.should_run = False
        middle_01_job.should_run = False
        middle_02_job.should_run = False
        bottom_job.should_run = True
        lowest_job.should_run = False
        next_run_list3 = build.get_next_jobs_to_run(
                "get_next_jobs_to_run_top")

        top_job.should_run = False
        middle_01_job.should_run = False
        middle_02_job.should_run = False
        bottom_job.should_run = False
        lowest_job.should_run = True
        next_run_list4 = build.get_next_jobs_to_run(
                "get_next_jobs_to_run_top")

        # Then
        lists = [
                [expected_next_run_list1, next_run_list1],
                [expected_next_run_list2, next_run_list2],
                [expected_next_run_list3, next_run_list3],
                [expected_next_run_list4, next_run_list4],
        ]
        for list_set in lists:
            expected_list = list_set[0]
            actual_list = list_set[1]
            for actual_node in actual_list:
                self.assertIn(actual_node, expected_list)

    @testing.unit
    def test_update_job_cache(self):
        # Given
        jobs = [
            UpdateJobCacheTop(),
            UpdateJobCacheMiddle01(),
            UpdateJobCacheMiddle02(),
            UpdateJobCacheMiddle03(),
            UpdateJobCacheBottom(),
        ]

        build = builder.build.BuildGraph(jobs)

        build_context = {
                "start_job": "update_job_cache_bottom", # UpdateJobCacheBottom,
        }

        build.construct_build_graph(build_context)

        mtime_dict = {
                "update_job_cache_top_01_target": None,
                "update_job_cache_top_02_target": 100,
                "update_job_cache_top_03_target": 100,
        }

        (build.node
                ["update_job_cache_highest_target"]
                ["object"].mtime) = 100
        (build.node
                ["update_job_cache_highest_target"]
                ["object"].exists) = False
        (build.node
                ["update_job_cache_top_01_target"]
                ["object"].mtime) = None
        (build.node
                ["update_job_cache_top_01_target"]
                ["object"].exists) = False
        (build.node
                ["update_job_cache_top_02_target"]
                ["object"].mtime) = None
        (build.node
                ["update_job_cache_top_02_target"]
                ["object"].exists) = False
        (build.node
                ["update_job_cache_top_03_target"]
                ["object"].mtime) = 100
        (build.node
                ["update_job_cache_top_03_target"]
                ["object"].exists) = True
        (build.node
                ["update_job_cache_middle_02_target"]
                ["object"].mtime) = 50
        (build.node
                ["update_job_cache_middle_02_target"]
                ["object"].exists) = True
        (build.node
                ["update_job_cache_middle_03_target"]
                ["object"].mtime) = 150
        (build.node
                ["update_job_cache_middle_03_target"]
                ["object"].exists) = True

        mock_mtime = self.mock_mtime_generator(mtime_dict)

        expected_mtime_old1 = None
        expected_mtime_old2 = None
        expected_mtime_old3 = 100
        expected_mtime_new1 = None
        expected_mtime_new2 = 100
        expected_mtime_new3 = 100

        expected_stale_old1 = True
        expected_stale_old2 = False
        expected_stale_old3 = False
        expected_stale_new1 = True
        expected_stale_new2 = True
        expected_stale_new3 = False

        expected_buildable_old1 = False
        expected_buildable_old2 = False
        expected_buildable_old3 = True
        expected_buildable_new1 = False
        expected_buildable_new2 = True
        expected_buildable_new3 = True

        expected_should_run_old1 = False
        expected_should_run_old2 = False
        expected_should_run_old3 = False
        expected_should_run_new1 = False
        expected_should_run_new2 = True
        expected_should_run_new3 = False

        # When
        mtime_old1 = (build.node
                ["update_job_cache_top_01_target"]
                ["object"].get_mtime())
        mtime_old2 = (build.node
                ["update_job_cache_top_02_target"]
                ["object"].get_mtime())
        mtime_old3 = (build.node
                ["update_job_cache_top_03_target"]
                ["object"].get_mtime())
        stale_old1 = (build.node
                ["update_job_cache_middle_01"]
                ["object"].get_stale(build))
        stale_old2 = (build.node
                ["update_job_cache_middle_02"]
                ["object"].get_stale(build))
        stale_old3 = (build.node
                ["update_job_cache_middle_03"]
                ["object"].get_stale(build))
        buildable_old1 = (build.node
                ["update_job_cache_middle_01"]
                ["object"].get_buildable(build))
        buildable_old2 = (build.node
                ["update_job_cache_middle_02"]
                ["object"].get_buildable(build))
        buildable_old3 = (build.node
                ["update_job_cache_middle_03"]
                ["object"].get_buildable(build))
        should_run_old1 = (build.node
                ["update_job_cache_middle_01"]
                ["object"].get_should_run(build))
        should_run_old2 = (build.node
                ["update_job_cache_middle_02"]
                ["object"].get_should_run(build))
        should_run_old3 = (build.node
                ["update_job_cache_middle_03"]
                ["object"].get_should_run(build))

        with mock.patch("os.stat", mock_mtime):
            build.update_job_cache("update_job_cache_top")

        mtime_new1 = (build.node
                ["update_job_cache_top_01_target"]
                ["object"].get_mtime())
        mtime_new2 = (build.node
                ["update_job_cache_top_02_target"]
                ["object"].get_mtime())
        mtime_new3 = (build.node
                ["update_job_cache_top_03_target"]
                ["object"].get_mtime())
        stale_new1 = (build.node
                ["update_job_cache_middle_01"]
                ["object"].get_stale(build))
        stale_new2 = (build.node
                ["update_job_cache_middle_02"]
                ["object"].get_stale(build))
        stale_new3 = (build.node
                ["update_job_cache_middle_03"]
                ["object"].get_stale(build))
        buildable_new1 = (build.node
                ["update_job_cache_middle_01"]
                ["object"].get_buildable(build))
        buildable_new2 = (build.node
                ["update_job_cache_middle_02"]
                ["object"].get_buildable(build))
        buildable_new3 = (build.node
                ["update_job_cache_middle_03"]
                ["object"].get_buildable(build))
        should_run_new1 = (build.node
                ["update_job_cache_middle_01"]
                ["object"].get_should_run(build))
        should_run_new2 = (build.node
                ["update_job_cache_middle_02"]
                ["object"].get_should_run(build))
        should_run_new3 = (build.node
                ["update_job_cache_middle_03"]
                ["object"].get_should_run(build))

        # Then
        self.assertEqual(mtime_old1, expected_mtime_old1)
        self.assertEqual(mtime_old2, expected_mtime_old2)
        self.assertEqual(mtime_old3, expected_mtime_old3)
        self.assertEqual(stale_old1, expected_stale_old1)
        self.assertEqual(stale_old2, expected_stale_old2)
        self.assertEqual(stale_old3, expected_stale_old3)
        self.assertEqual(buildable_old1, expected_buildable_old1)
        self.assertEqual(buildable_old2, expected_buildable_old2)
        self.assertEqual(buildable_old3, expected_buildable_old3)
        self.assertEqual(should_run_old1, expected_should_run_old1)
        self.assertEqual(should_run_old2, expected_should_run_old2)
        self.assertEqual(should_run_old3, expected_should_run_old3)
        self.assertEqual(mtime_new1, expected_mtime_new1)
        self.assertEqual(mtime_new2, expected_mtime_new2)
        self.assertEqual(mtime_new3, expected_mtime_new3)
        self.assertEqual(stale_new1, expected_stale_new1)
        self.assertEqual(stale_new2, expected_stale_new2)
        self.assertEqual(stale_new3, expected_stale_new3)
        self.assertEqual(buildable_new1, expected_buildable_new1)
        self.assertEqual(buildable_new2, expected_buildable_new2)
        self.assertEqual(buildable_new3, expected_buildable_new3)
        self.assertEqual(should_run_new1, expected_should_run_new1)
        self.assertEqual(should_run_new2, expected_should_run_new2)
        self.assertEqual(should_run_new3, expected_should_run_new3)

    @testing.unit
    def test_expand_exact(self):
        # Given
        jobs = [
            ExpandExactTop(),
            ExpandExactMiddle(),
            ExpandExactBottom(),
        ]

        build_context = {
                "start_job": "test_expand_exact_middle", # ExpandExactMiddle,
                "exact": True,
        }

        build = builder.build.BuildGraph(jobs)

        # When
        build.construct_build_graph(build_context)

        # Then
        self.assertEqual(len(build.node), 4)


    @testing.unit
    def test_force_build(self):
        # Given
        jobs = [
            ForceBuildTop(),
            ForceBuildMiddle(),
            ForceBuildBottom(),
        ]

        build_context = {
                "start_time": arrow.get("2014-12-05-11-45"),
                "end_time": arrow.get("2014-12-05-12-00"),
                "force": True,
                "start_job": "force_build_bottom", # ForceBuildBottom,
                "depth": 2,
        }

        build = builder.build.BuildGraph(jobs)

        # When
        build.construct_build_graph(build_context)

        # Then
        count = 0
        for node_id, node in build.node.iteritems():
            if node.get("object") is None:
                continue
            if not isinstance(node["object"], builder.jobs.JobState):
                continue
            if "top" in node_id:
                count = count + 1
                self.assertTrue(node["object"].build_context.get("force", False))
            else:
                self.assertFalse(node["object"].build_context.get("force", False))
        self.assertEqual(count, 15)

    @testing.unit
    def test_update_target_cache(self):
        # Given
        jobs = [
            UpdateTargetCacheMiddle01(),
            UpdateTargetCacheMiddle02(),
            UpdateTargetCacheMiddle03(),
            UpdateTargetCacheBottom(),
            UpdateTargetCacheTop(),
        ]

        build = builder.build.BuildGraph(jobs)

        build_context = {
                "start_job": "update_target_cache_bottom", # UpdateTargetCacheBottom,
        }

        build.construct_build_graph(build_context)

        mtime_dict = {
                "update_target_cache_top_01_target": None,
                "update_target_cache_top_02_target": 100,
                "update_target_cache_top_03_target": 100,
        }

        (build.node
                ["update_target_cache_top_01_target"]
                ["object"].mtime) = None
        (build.node
                ["update_target_cache_top_01_target"]
                ["object"].exists) = False
        (build.node
                ["update_target_cache_top_02_target"]
                ["object"].mtime) = None
        (build.node
                ["update_target_cache_top_02_target"]
                ["object"].exists) = False
        (build.node
                ["update_target_cache_top_03_target"]
                ["object"].mtime) = 100
        (build.node
                ["update_target_cache_top_03_target"]
                ["object"].exists) = True
        (build.node
                ["update_target_cache_middle_02_target"]
                ["object"].mtime) = 50
        (build.node
                ["update_target_cache_middle_02_target"]
                ["object"].exists) = True
        (build.node
                ["update_target_cache_middle_03_target"]
                ["object"].mtime) = 150
        (build.node
                ["update_target_cache_middle_03_target"]
                ["object"].exists) = True

        mock_mtime = self.mock_mtime_generator(mtime_dict)

        expected_mtime_old1 = None
        expected_mtime_old2 = None
        expected_mtime_old3 = 100
        expected_mtime_new1 = None
        expected_mtime_new2 = 100
        expected_mtime_new3 = 100

        expected_stale_old1 = True
        expected_stale_old2 = False
        expected_stale_old3 = False
        expected_stale_new1 = True
        expected_stale_new2 = True
        expected_stale_new3 = False

        expected_buildable_old1 = False
        expected_buildable_old2 = False
        expected_buildable_old3 = True
        expected_buildable_new1 = False
        expected_buildable_new2 = True
        expected_buildable_new3 = True

        expected_should_run_old1 = False
        expected_should_run_old2 = False
        expected_should_run_old3 = False
        expected_should_run_new1 = False
        expected_should_run_new2 = True
        expected_should_run_new3 = False

        # When
        mtime_old1 = (build.node
                ["update_target_cache_top_01_target"]
                ["object"].get_mtime())
        mtime_old2 = (build.node
                ["update_target_cache_top_02_target"]
                ["object"].get_mtime())
        mtime_old3 = (build.node
                ["update_target_cache_top_03_target"]
                ["object"].get_mtime())
        stale_old1 = (build.node
                ["update_target_cache_middle_01"]
                ["object"].get_stale(build))
        stale_old2 = (build.node
                ["update_target_cache_middle_02"]
                ["object"].get_stale(build))
        stale_old3 = (build.node
                ["update_target_cache_middle_03"]
                ["object"].get_stale(build))
        buildable_old1 = (build.node
                ["update_target_cache_middle_01"]
                ["object"].get_buildable(build))
        buildable_old2 = (build.node
                ["update_target_cache_middle_02"]
                ["object"].get_buildable(build))
        buildable_old3 = (build.node
                ["update_target_cache_middle_03"]
                ["object"].get_buildable(build))
        should_run_old1 = (build.node
                ["update_target_cache_middle_01"]
                ["object"].get_should_run(build))
        should_run_old2 = (build.node
                ["update_target_cache_middle_02"]
                ["object"].get_should_run(build))
        should_run_old3 = (build.node
                ["update_target_cache_middle_03"]
                ["object"].get_should_run(build))

        with mock.patch("os.stat", mock_mtime):
            build.update_target_cache("update_target_cache_top_01_target")
            build.update_target_cache("update_target_cache_top_02_target")
            build.update_target_cache("update_target_cache_top_03_target")

        mtime_new1 = (build.node
                ["update_target_cache_top_01_target"]
                ["object"].get_mtime())
        mtime_new2 = (build.node
                ["update_target_cache_top_02_target"]
                ["object"].get_mtime())
        mtime_new3 = (build.node
                ["update_target_cache_top_03_target"]
                ["object"].get_mtime())
        stale_new1 = (build.node
                ["update_target_cache_middle_01"]
                ["object"].get_stale(build))
        stale_new2 = (build.node
                ["update_target_cache_middle_02"]
                ["object"].get_stale(build))
        stale_new3 = (build.node
                ["update_target_cache_middle_03"]
                ["object"].get_stale(build))
        buildable_new1 = (build.node
                ["update_target_cache_middle_01"]
                ["object"].get_buildable(build))
        buildable_new2 = (build.node
                ["update_target_cache_middle_02"]
                ["object"].get_buildable(build))
        buildable_new3 = (build.node
                ["update_target_cache_middle_03"]
                ["object"].get_buildable(build))
        should_run_new1 = (build.node
                ["update_target_cache_middle_01"]
                ["object"].get_should_run(build))
        should_run_new2 = (build.node
                ["update_target_cache_middle_02"]
                ["object"].get_should_run(build))
        should_run_new3 = (build.node
                ["update_target_cache_middle_03"]
                ["object"].get_should_run(build))

        # Then
        self.assertEqual(mtime_old1, expected_mtime_old1)
        self.assertEqual(mtime_old2, expected_mtime_old2)
        self.assertEqual(mtime_old3, expected_mtime_old3)
        self.assertEqual(stale_old1, expected_stale_old1)
        self.assertEqual(stale_old2, expected_stale_old2)
        self.assertEqual(stale_old3, expected_stale_old3)
        self.assertEqual(buildable_old1, expected_buildable_old1)
        self.assertEqual(buildable_old2, expected_buildable_old2)
        self.assertEqual(buildable_old3, expected_buildable_old3)
        self.assertEqual(should_run_old1, expected_should_run_old1)
        self.assertEqual(should_run_old2, expected_should_run_old2)
        self.assertEqual(should_run_old3, expected_should_run_old3)
        self.assertEqual(mtime_new1, expected_mtime_new1)
        self.assertEqual(mtime_new2, expected_mtime_new2)
        self.assertEqual(mtime_new3, expected_mtime_new3)
        self.assertEqual(stale_new1, expected_stale_new1)
        self.assertEqual(stale_new2, expected_stale_new2)
        self.assertEqual(stale_new3, expected_stale_new3)
        self.assertEqual(buildable_new1, expected_buildable_new1)
        self.assertEqual(buildable_new2, expected_buildable_new2)
        self.assertEqual(buildable_new3, expected_buildable_new3)
        self.assertEqual(should_run_new1, expected_should_run_new1)
        self.assertEqual(should_run_new2, expected_should_run_new2)
        self.assertEqual(should_run_new3, expected_should_run_new3)

    @testing.unit
    def test_finish(self):
        # Given
        jobs = [
            UpdateJobCacheTop(),
            UpdateJobCacheMiddle01(),
            UpdateJobCacheMiddle02(),
            UpdateJobCacheMiddle03(),
            UpdateJobCacheBottom(),
        ]

        build = builder.build.BuildGraph(jobs)

        build_context = {
                "start_job": "update_job_cache_bottom", # UpdateJobCacheBottom,
        }

        build.construct_build_graph(build_context)

        mtime_dict = {
                "update_job_cache_top_01_target": None,
                "update_job_cache_top_02_target": 100,
                "update_job_cache_top_03_target": 100,
        }

        (build.node
                ["update_job_cache_highest_target"]
                ["object"].mtime) = 100
        (build.node
                ["update_job_cache_highest_target"]
                ["object"].exists) = False
        (build.node
                ["update_job_cache_top_01_target"]
                ["object"].mtime) = None
        (build.node
                ["update_job_cache_top_01_target"]
                ["object"].exists) = False
        (build.node
                ["update_job_cache_top_02_target"]
                ["object"].mtime) = None
        (build.node
                ["update_job_cache_top_02_target"]
                ["object"].exists) = False
        (build.node
                ["update_job_cache_top_03_target"]
                ["object"].mtime) = 100
        (build.node
                ["update_job_cache_top_03_target"]
                ["object"].exists) = True
        (build.node
                ["update_job_cache_middle_02_target"]
                ["object"].mtime) = 50
        (build.node
                ["update_job_cache_middle_02_target"]
                ["object"].exists) = True
        (build.node
                ["update_job_cache_middle_03_target"]
                ["object"].mtime) = 150
        (build.node
                ["update_job_cache_middle_03_target"]
                ["object"].exists) = True

        mock_mtime = self.mock_mtime_generator(mtime_dict)

        expected_mtime_old1 = None
        expected_mtime_old2 = None
        expected_mtime_old3 = 100
        expected_mtime_new1 = None
        expected_mtime_new2 = 100
        expected_mtime_new3 = 100

        expected_stale_old1 = True
        expected_stale_old2 = False
        expected_stale_old3 = False
        expected_stale_new1 = True
        expected_stale_new2 = True
        expected_stale_new3 = False

        expected_buildable_old1 = False
        expected_buildable_old2 = False
        expected_buildable_old3 = True
        expected_buildable_new1 = False
        expected_buildable_new2 = True
        expected_buildable_new3 = True

        expected_should_run_old1 = False
        expected_should_run_old2 = False
        expected_should_run_old3 = False
        expected_should_run_new1 = False
        expected_should_run_new2 = True
        expected_should_run_new3 = False

        build.add_command_to_queue = mock.Mock()

        # When
        mtime_old1 = (build.node
                ["update_job_cache_top_01_target"]
                ["object"].get_mtime())
        mtime_old2 = (build.node
                ["update_job_cache_top_02_target"]
                ["object"].get_mtime())
        mtime_old3 = (build.node
                ["update_job_cache_top_03_target"]
                ["object"].get_mtime())
        stale_old1 = (build.node
                ["update_job_cache_middle_01"]
                ["object"].get_stale(build))
        stale_old2 = (build.node
                ["update_job_cache_middle_02"]
                ["object"].get_stale(build))
        stale_old3 = (build.node
                ["update_job_cache_middle_03"]
                ["object"].get_stale(build))
        buildable_old1 = (build.node
                ["update_job_cache_middle_01"]
                ["object"].get_buildable(build))
        buildable_old2 = (build.node
                ["update_job_cache_middle_02"]
                ["object"].get_buildable(build))
        buildable_old3 = (build.node
                ["update_job_cache_middle_03"]
                ["object"].get_buildable(build))
        should_run_old1 = (build.node
                ["update_job_cache_middle_01"]
                ["object"].get_should_run(build))
        should_run_old2 = (build.node
                ["update_job_cache_middle_02"]
                ["object"].get_should_run(build))
        should_run_old3 = (build.node
                ["update_job_cache_middle_03"]
                ["object"].get_should_run(build))


        with mock.patch("os.stat", mock_mtime):
            build.finish_job(build, "update_job_cache_top")

        mtime_new1 = (build.node
                ["update_job_cache_top_01_target"]
                ["object"].get_mtime())
        mtime_new2 = (build.node
                ["update_job_cache_top_02_target"]
                ["object"].get_mtime())
        mtime_new3 = (build.node
                ["update_job_cache_top_03_target"]
                ["object"].get_mtime())
        stale_new1 = (build.node
                ["update_job_cache_middle_01"]
                ["object"].get_stale(build))
        stale_new2 = (build.node
                ["update_job_cache_middle_02"]
                ["object"].get_stale(build))
        stale_new3 = (build.node
                ["update_job_cache_middle_03"]
                ["object"].get_stale(build))
        buildable_new1 = (build.node
                ["update_job_cache_middle_01"]
                ["object"].get_buildable(build))
        buildable_new2 = (build.node
                ["update_job_cache_middle_02"]
                ["object"].get_buildable(build))
        buildable_new3 = (build.node
                ["update_job_cache_middle_03"]
                ["object"].get_buildable(build))
        should_run_new1 = (build.node
                ["update_job_cache_middle_01"]
                ["object"].get_should_run(build))
        should_run_new2 = (build.node
                ["update_job_cache_middle_02"]
                ["object"].get_should_run(build))
        should_run_new3 = (build.node
                ["update_job_cache_middle_03"]
                ["object"].get_should_run(build))

        # Then
        self.assertEqual(mtime_old1, expected_mtime_old1)
        self.assertEqual(mtime_old2, expected_mtime_old2)
        self.assertEqual(mtime_old3, expected_mtime_old3)
        self.assertEqual(stale_old1, expected_stale_old1)
        self.assertEqual(stale_old2, expected_stale_old2)
        self.assertEqual(stale_old3, expected_stale_old3)
        self.assertEqual(buildable_old1, expected_buildable_old1)
        self.assertEqual(buildable_old2, expected_buildable_old2)
        self.assertEqual(buildable_old3, expected_buildable_old3)
        self.assertEqual(should_run_old1, expected_should_run_old1)
        self.assertEqual(should_run_old2, expected_should_run_old2)
        self.assertEqual(should_run_old3, expected_should_run_old3)
        self.assertEqual(mtime_new1, expected_mtime_new1)
        self.assertEqual(mtime_new2, expected_mtime_new2)
        self.assertEqual(mtime_new3, expected_mtime_new3)
        self.assertEqual(stale_new1, expected_stale_new1)
        self.assertEqual(stale_new2, expected_stale_new2)
        self.assertEqual(stale_new3, expected_stale_new3)
        self.assertEqual(buildable_new1, expected_buildable_new1)
        self.assertEqual(buildable_new2, expected_buildable_new2)
        self.assertEqual(buildable_new3, expected_buildable_new3)
        self.assertEqual(should_run_new1, expected_should_run_new1)
        self.assertEqual(should_run_new2, expected_should_run_new2)
        self.assertEqual(should_run_new3, expected_should_run_new3)
        build.add_command_to_queue.assert_has_calls(
                [mock.call("update_job_cache_middle_02",
                           "update_job_cache_middle_02")])

    @testing.unit
    def test_update(self):
        # Given
        jobs = [
            UpdateTargetCacheMiddle01(),
            UpdateTargetCacheMiddle02(),
            UpdateTargetCacheMiddle03(),
            UpdateTargetCacheBottom(),
            UpdateTargetCacheBottom(),
            UpdateTargetCacheTop(),
        ]

        build = builder.build.BuildGraph(jobs)

        build_context = {
                "start_job": "update_target_cache_bottom", # UpdateTargetCacheBottom,
        }

        build.construct_build_graph(build_context)

        mtime_dict = {
                "update_target_cache_top_01_target": None,
                "update_target_cache_top_02_target": 100,
                "update_target_cache_top_03_target": 100,
        }

        (build.node
                ["update_target_cache_top_01_target"]
                ["object"].mtime) = None
        (build.node
                ["update_target_cache_top_01_target"]
                ["object"].exists) = False
        (build.node
                ["update_target_cache_top_02_target"]
                ["object"].mtime) = None
        (build.node
                ["update_target_cache_top_02_target"]
                ["object"].exists) = False
        (build.node
                ["update_target_cache_top_03_target"]
                ["object"].mtime) = 100
        (build.node
                ["update_target_cache_top_03_target"]
                ["object"].exists) = True
        (build.node
                ["update_target_cache_middle_02_target"]
                ["object"].mtime) = 50
        (build.node
                ["update_target_cache_middle_02_target"]
                ["object"].exists) = True
        (build.node
                ["update_target_cache_middle_03_target"]
                ["object"].mtime) = 150
        (build.node
                ["update_target_cache_middle_03_target"]
                ["object"].exists) = True

        mock_mtime = self.mock_mtime_generator(mtime_dict)

        expected_mtime_old1 = None
        expected_mtime_old2 = None
        expected_mtime_old3 = 100
        expected_mtime_new1 = None
        expected_mtime_new2 = 100
        expected_mtime_new3 = 100

        expected_stale_old1 = True
        expected_stale_old2 = False
        expected_stale_old3 = False
        expected_stale_new1 = True
        expected_stale_new2 = True
        expected_stale_new3 = False

        expected_buildable_old1 = False
        expected_buildable_old2 = False
        expected_buildable_old3 = True
        expected_buildable_new1 = False
        expected_buildable_new2 = True
        expected_buildable_new3 = True

        expected_should_run_old1 = False
        expected_should_run_old2 = False
        expected_should_run_old3 = False
        expected_should_run_new1 = False
        expected_should_run_new2 = True
        expected_should_run_new3 = False

        build.add_command_to_queue = mock.Mock()

        # When
        mtime_old1 = (build.node
                ["update_target_cache_top_01_target"]
                ["object"].get_mtime())
        mtime_old2 = (build.node
                ["update_target_cache_top_02_target"]
                ["object"].get_mtime())
        mtime_old3 = (build.node
                ["update_target_cache_top_03_target"]
                ["object"].get_mtime())
        stale_old1 = (build.node
                ["update_target_cache_middle_01"]
                ["object"].get_stale(build))
        stale_old2 = (build.node
                ["update_target_cache_middle_02"]
                ["object"].get_stale(build))
        stale_old3 = (build.node
                ["update_target_cache_middle_03"]
                ["object"].get_stale(build))
        buildable_old1 = (build.node
                ["update_target_cache_middle_01"]
                ["object"].get_buildable(build))
        buildable_old2 = (build.node
                ["update_target_cache_middle_02"]
                ["object"].get_buildable(build))
        buildable_old3 = (build.node
                ["update_target_cache_middle_03"]
                ["object"].get_buildable(build))
        should_run_old1 = (build.node
                ["update_target_cache_middle_01"]
                ["object"].get_should_run(build))
        should_run_old2 = (build.node
                ["update_target_cache_middle_02"]
                ["object"].get_should_run(build))
        should_run_old3 = (build.node
                ["update_target_cache_middle_03"]
                ["object"].get_should_run(build))

        with mock.patch("os.stat", mock_mtime):
            build.finish_target(build, "update_target_cache_top_01_target")
            build.finish_target(build, "update_target_cache_top_02_target")
            build.finish_target(build, "update_target_cache_top_03_target")

        mtime_new1 = (build.node
                ["update_target_cache_top_01_target"]
                ["object"].get_mtime())
        mtime_new2 = (build.node
                ["update_target_cache_top_02_target"]
                ["object"].get_mtime())
        mtime_new3 = (build.node
                ["update_target_cache_top_03_target"]
                ["object"].get_mtime())
        stale_new1 = (build.node
                ["update_target_cache_middle_01"]
                ["object"].get_stale(build))
        stale_new2 = (build.node
                ["update_target_cache_middle_02"]
                ["object"].get_stale(build))
        stale_new3 = (build.node
                ["update_target_cache_middle_03"]
                ["object"].get_stale(build))
        buildable_new1 = (build.node
                ["update_target_cache_middle_01"]
                ["object"].get_buildable(build))
        buildable_new2 = (build.node
                ["update_target_cache_middle_02"]
                ["object"].get_buildable(build))
        buildable_new3 = (build.node
                ["update_target_cache_middle_03"]
                ["object"].get_buildable(build))
        should_run_new1 = (build.node
                ["update_target_cache_middle_01"]
                ["object"].get_should_run(build))
        should_run_new2 = (build.node
                ["update_target_cache_middle_02"]
                ["object"].get_should_run(build))
        should_run_new3 = (build.node
                ["update_target_cache_middle_03"]
                ["object"].get_should_run(build))

        # Then
        self.assertEqual(mtime_old1, expected_mtime_old1)
        self.assertEqual(mtime_old2, expected_mtime_old2)
        self.assertEqual(mtime_old3, expected_mtime_old3)
        self.assertEqual(stale_old1, expected_stale_old1)
        self.assertEqual(stale_old2, expected_stale_old2)
        self.assertEqual(stale_old3, expected_stale_old3)
        self.assertEqual(buildable_old1, expected_buildable_old1)
        self.assertEqual(buildable_old2, expected_buildable_old2)
        self.assertEqual(buildable_old3, expected_buildable_old3)
        self.assertEqual(should_run_old1, expected_should_run_old1)
        self.assertEqual(should_run_old2, expected_should_run_old2)
        self.assertEqual(should_run_old3, expected_should_run_old3)
        self.assertEqual(mtime_new1, expected_mtime_new1)
        self.assertEqual(mtime_new2, expected_mtime_new2)
        self.assertEqual(mtime_new3, expected_mtime_new3)
        self.assertEqual(stale_new1, expected_stale_new1)
        self.assertEqual(stale_new2, expected_stale_new2)
        self.assertEqual(stale_new3, expected_stale_new3)
        self.assertEqual(buildable_new1, expected_buildable_new1)
        self.assertEqual(buildable_new2, expected_buildable_new2)
        self.assertEqual(buildable_new3, expected_buildable_new3)
        self.assertEqual(should_run_new1, expected_should_run_new1)
        self.assertEqual(should_run_new2, expected_should_run_new2)
        self.assertEqual(should_run_new3, expected_should_run_new3)
        build.add_command_to_queue.assert_has_calls(
                [mock.call("update_target_cache_middle_02",
                           "update_target_cache_middle_02")])

    @testing.unit
    def test_ignore_produce(self):
        # Given
        jobs = [
            IgnoreProduceJob()
        ]

        build1 = builder.build.BuildGraph(jobs)
        build2 = builder.build.BuildGraph(jobs)
        build3 = builder.build.BuildGraph(jobs)
        build4 = builder.build.BuildGraph(jobs)

        build_context1 = {
            "start_job": "ignore_produce_job",
        }
        build_context2 = {
            "start_job": "ignore_produce_job",
        }
        build_context3 = {
            "start_job": "ignore_produce_job",
        }
        build_context4 = {
            "start_job": "ignore_produce_job",
        }

        build1.construct_build_graph(build_context1);
        build2.construct_build_graph(build_context2);
        build3.construct_build_graph(build_context3);
        build4.construct_build_graph(build_context4);

        expected_stale1 = True
        build1.node["ignore_produce_ignore_target"]["object"].exists = False
        build1.node["ignore_produce_ignore_target"]["object"].mtime = None
        build1.node["ignore_produce_marker_target"]["object"].exists = False
        build1.node["ignore_produce_marker_target"]["object"].mtime = None

        expected_stale2 = True
        build2.node["ignore_produce_ignore_target"]["object"].exists = True
        build2.node["ignore_produce_ignore_target"]["object"].mtime = 100
        build2.node["ignore_produce_marker_target"]["object"].exists = False
        build2.node["ignore_produce_marker_target"]["object"].mtime = None

        expected_stale3 = False
        build3.node["ignore_produce_ignore_target"]["object"].exists = True
        build3.node["ignore_produce_ignore_target"]["object"].mtime = 100
        build3.node["ignore_produce_marker_target"]["object"].exists = True
        build3.node["ignore_produce_marker_target"]["object"].mtime = 100

        expected_stale4 = False
        build4.node["ignore_produce_ignore_target"]["object"].exists = False
        build4.node["ignore_produce_ignore_target"]["object"].mtime = None
        build4.node["ignore_produce_marker_target"]["object"].exists = True
        build4.node["ignore_produce_marker_target"]["object"].mtime = 100

        # When
        actual_stale1 = build1.node["ignore_produce_job"]["object"].get_stale(build1)
        actual_stale2 = build2.node["ignore_produce_job"]["object"].get_stale(build2)
        actual_stale3 = build3.node["ignore_produce_job"]["object"].get_stale(build3)
        actual_stale4 = build4.node["ignore_produce_job"]["object"].get_stale(build4)

        # Then
        self.assertEqual(actual_stale1, expected_stale1)
        self.assertEqual(actual_stale2, expected_stale2)
        self.assertEqual(actual_stale3, expected_stale3)
        self.assertEqual(actual_stale4, expected_stale4)

    @testing.unit
    def test_stale_with_no_targets(self):
        # Given
        targets1 = {}

        targets2 = {
            "alternates": [
                builder.expanders.Expander(
                    builder.targets.Target,
                    "target"
                )
            ]
        }
        targets3 = {
            "alternates": [
                builder.expanders.Expander(
                    builder.targets.Target,
                    "target"
                )
            ]
        }

        job1 = builder.jobs.Job(unexpanded_id="job_with_no_targets",
                                targets=targets1)
        job2 = builder.jobs.Job(unexpanded_id="job_with_no_targets",
                                targets=targets2)
        job3 = builder.jobs.Job(unexpanded_id="job_with_no_targets",
                                targets=targets3)

        build1 = builder.build.BuildGraph([job1])
        build2 = builder.build.BuildGraph([job2])
        build3 = builder.build.BuildGraph([job3])

        build2.construct_rule_dependency_graph()

        build1.construct_build_graph({"start_job": "job_with_no_targets"})
        build2.construct_build_graph({"start_job": "job_with_no_targets"})
        build3.construct_build_graph({"start_job": "job_with_no_targets"})

        job_state1 = build1.node["job_with_no_targets"]["object"]
        job_state2 = build2.node["job_with_no_targets"]["object"]
        job_state3 = build3.node["job_with_no_targets"]["object"]

        target2 = build2.node["target"]["object"]
        target3 = build3.node["target"]["object"]

        target2.exists = True
        target3.exists = False

        # When
        stale1 = job_state1.get_stale(build1)
        stale2 = job_state2.get_stale(build2)
        stale3 = job_state3.get_stale(build3)

        # Then
        self.assertTrue(stale1)
        self.assertFalse(stale2)
        self.assertTrue(stale3)

    @testing.unit
    def test_meta_in_rule_dep_graph(self):
        # Given
        job1 = builder.jobs.Job(unexpanded_id="job1")
        job2 = builder.jobs.Job(unexpanded_id="job2")
        meta = builder.jobs.MetaTarget(unexpanded_id="meta",
                                       job_collection=["job1", "job2"])

        build = builder.build.BuildGraph([job1, job2], metas=[meta])

        # When
        build.construct_rule_dependency_graph()
        rule_dep_graph = build.rule_dep_graph

        # Then
        build.rule_dep_graph.write_dot("graph.dot")
        self.assertEqual(len(rule_dep_graph.edge["job1"]), 1)
        self.assertEqual(len(rule_dep_graph.edge["job2"]), 1)
        self.assertIn("meta", rule_dep_graph)

    @testing.unit
    def test_expand_meta(self):
        # Given
        job1 = builder.jobs.Job(unexpanded_id="job1")
        job2 = builder.jobs.Job(unexpanded_id="job2")
        meta = builder.jobs.MetaTarget(unexpanded_id="meta",
                                       job_collection=["job1", "job2"])

        build = builder.build.BuildGraph([job1, job2], metas=[meta])

        # When
        build.construct_build_graph({"start_job": "meta"})

        # Then
        self.assertNotIn("meta", build)
        self.assertIn("job1", build)
        self.assertIn("job2", build)

    @testing.unit
<<<<<<< HEAD
    def test_new_nodes(self):
        # Given
        jobs = [
            builder.jobs.Job(
                "top_job",
                targets={
                    "produces": [
                        builder.expanders.Expander(
                            builder.targets.Target,
                            "top_job_target"),
                    ],
                },
                dependencies={
                    "depends": [
                        builder.expanders.Expander(
                            builder.targets.Target,
                            "top_job_depends_01"),
                        builder.expanders.Expander(
                            builder.targets.Target,
                            "top_job_depends_02"),
                    ],
                }
            ),
            builder.jobs.Job(
                "bottom_job",
                targets={
                    "produces": [
                        builder.expanders.Expander(
                            builder.targets.Target,
                            "bottom_job_target"),
                    ],
                },
                dependencies={
                    "depends": [
                        builder.expanders.Expander(
                            builder.targets.Target,
                            "top_job_target"),
                    ],
                }
            ),
        ]

        start_time = "2014-12-05T10:30"
        start_time = arrow.get(start_time)
        end_time = "2014-12-05T11:30"
        end_time = arrow.get(end_time)

        start_job1 = "top_job"
        start_job2 = "bottom_job"

        build_context1 = {
                "start_time": start_time,
                "end_time": end_time,
                "start_job": start_job1
        }
        build_context2 = {
                "start_time": start_time,
                "end_time": end_time,
                "start_job": start_job2
        }

        # When
        build = builder.build.BuildGraph(jobs)

        new_nodes1 = set([])
        new_nodes2 = set([])
        build.construct_build_graph(build_context1, new_nodes=new_nodes1)
        build.construct_build_graph(build_context2, new_nodes=new_nodes2)

        # Then
        self.assertEqual(len(new_nodes1), 6)
        self.assertEqual(len(new_nodes2), 3)

=======
    def test_should_run_future(self):
        # Given
        job1 = builder.tests_jobs.ShouldRunFuture()

        build_context1 = {
            "start_time": arrow.get("300"),
            "end_time": arrow.get("300"),
            "start_job": "should_run_future",
        }

        build_context2 = {
            "start_time": arrow.get("99"),
            "end_time": arrow.get("99"),
            "start_job": "should_run_future",
        }

        build1 = builder.build.BuildGraph([job1])
        build2 = builder.build.BuildGraph([job1])

        expected_should_run1 = False
        expected_should_run2 = True

        build1 = build1.construct_build_graph(build_context1)
        build2 = build1.construct_build_graph(build_context2)


        node1 = build1.node["should_run_future_1970-01-01-00-05"]["object"]
        node2 = build2.node["should_run_future_1970-01-01-00-00"]["object"]

        node1.should_run = True
        node1.buildable = True

        node2.should_run = True
        node2.buildable = True

        old_arrow_get = copy.deepcopy(arrow.get)
        def mock_get(*args, **kwargs):
            if len(args) == 0:
                return old_arrow_get("100")
            return old_arrow_get(*args, **kwargs)

        # When
        with mock.patch("arrow.get", mock_get):

            should_run1 = node1.get_should_run(build1)
            should_run2 = node2.get_should_run(build2)

        self.assertEqual(should_run1, expected_should_run1)
        self.assertEqual(should_run2, expected_should_run2)


class RuleDependencyGraphTest(unittest.TestCase):

    def _get_rdg(self):
        jobs = [
            RuleDepConstructionJobTop01Tester(),
            RuleDepConstructionJobTop02Tester(),
        ]

        graph = builder.build.BuildGraph(jobs)

        return graph.rule_dep_graph

    @testing.unit
    def test_get_job(self):
        # Given
        graph = self._get_rdg()

        # When
        job = graph.get_job('rule_dep_construction_job_top_01')

        # Then
        self.assertIsNotNone(job)


    @testing.unit
    def test_get_all_jobs(self):
        # Given
        graph = self._get_rdg()

        # When
        jobs = graph.get_all_jobs()

        # Then
        self.assertEquals(2, len(jobs))

    @testing.unit
    def test_get_all_target_expanders(self):
        # Given
        graph = self._get_rdg()

        # When
        targets = graph.get_all_target_expanders()

        # Then
        self.assertEquals(8, len(targets))
        for target in targets:
            self.assertIsInstance(target, builder.expanders.Expander)
>>>>>>> 4e4a315a

class UtilTest(unittest.TestCase):
    def test_convert_to_timedelta(self):
        truths = [
            datetime.timedelta(0, 60*5),
            datetime.timedelta(0, 60*5),
            datetime.timedelta(0, 60*5),
            datetime.timedelta(0, 60*5),
            datetime.timedelta(0, 60),
            datetime.timedelta(0, 1*5),
            datetime.timedelta(0, 1*5),
            datetime.timedelta(0, 1),
            datetime.timedelta(0, 3600*5),
            datetime.timedelta(0, 3600*5),
            datetime.timedelta(0, 3600*5),
            datetime.timedelta(0, 3600),
            datetime.timedelta(0, 86400*5),
            datetime.timedelta(0, 86400*5),
            datetime.timedelta(0, 86400),
            datetime.timedelta(-1, 79200),
            datetime.timedelta(-4),
            datetime.timedelta(-1, 86397),
            datetime.timedelta(-1, 50400),
            datetime.timedelta(-1, 85980),
            dateutil.relativedelta.relativedelta(months=+1),
            datetime.timedelta(0, 60*5),
            datetime.timedelta(0, 60*5),
        ]

        # Given
        frequencies = [
            "5T",
            "5min",
            "5 minutes",
            "5m",
            "m",
            "5s",
            "5 seconds",
            "s",
            "5h",
            "5      hours",
            "    5 hours     ",
            "h",
            "5d",
            "5 days",
            "d",
            "-2 hours",
            "-4 days",
            "-3s",
            "-10     hours",
            "-7T",
            "month",
            300,
            '300'
        ]

        # When
        converted_frequencies = [builder.util.convert_to_timedelta(freq) for freq in frequencies]

        # Then
        for truth, frequency in zip(truths, converted_frequencies):
            self.assertEquals(truth, frequency)<|MERGE_RESOLUTION|>--- conflicted
+++ resolved
@@ -3817,7 +3817,6 @@
         self.assertIn("job2", build)
 
     @testing.unit
-<<<<<<< HEAD
     def test_new_nodes(self):
         # Given
         jobs = [
@@ -3891,7 +3890,6 @@
         self.assertEqual(len(new_nodes1), 6)
         self.assertEqual(len(new_nodes2), 3)
 
-=======
     def test_should_run_future(self):
         # Given
         job1 = builder.tests_jobs.ShouldRunFuture()
@@ -3942,6 +3940,67 @@
         self.assertEqual(should_run1, expected_should_run1)
         self.assertEqual(should_run2, expected_should_run2)
 
+    @testing.unit
+    def test_filter_target_ids(self):
+        build = builder.build.BuildGraph(jobs=[])
+
+        build.add_node(builder.targets.Target("", "target1", {}))
+        build.add_node(builder.targets.Target("", "target2", {}))
+        build.add_node(builder.jobs.JobState(builder.jobs.Job(), "target3", {}, None))
+
+        id_list = ["target1", "target2", "target3"]
+
+        id_list = build.filter_target_ids(id_list)
+
+        self.assertNotIn("target3", id_list)
+        self.assertIn("target1", id_list)
+        self.assertIn("target2", id_list)
+
+    @testing.unit
+    def test_update_targets(self):
+        build = builder.build.BuildGraph(jobs=[])
+
+        target1 = builder.targets.LocalFileSystemTarget("", "target1", {})
+        target2 = builder.targets.LocalFileSystemTarget("", "target2", {})
+        target3 = builder.targets.S3BackedLocalFileSystemTarget("", "target3", {})
+        target4 = builder.targets.S3BackedLocalFileSystemTarget("", "target4", {})
+        target5 = builder.targets.S3BackedLocalFileSystemTarget("", "target5", {})
+        build.add_node(target1)
+        build.add_node(target2)
+        build.add_node(target3)
+        build.add_node(target4)
+        build.add_node(target5)
+
+        id_list = ["target1", "target2", "target3", "target4", "target5"]
+
+        mock_mtime = self.mock_mtime_generator({
+            "target1": 100,
+            "target3": 500,
+        })
+
+        s3_mtimes = {
+            "target4": 600,
+        }
+
+        def mock_s3_list(targets):
+            return s3_mtimes
+
+        with mock.patch("deepy.store.list_files_remote", mock_s3_list), \
+             mock.patch("os.stat", mock_mtime):
+            build.update_targets(id_list)
+
+        self.assertTrue(build.node["target1"]["object"].exists)
+        self.assertFalse(build.node["target2"]["object"].exists)
+        self.assertTrue(build.node["target3"]["object"].exists)
+        self.assertTrue(build.node["target4"]["object"].exists)
+        self.assertFalse(build.node["target5"]["object"].exists)
+
+        self.assertEqual(build.node["target1"]["object"].mtime, 100)
+        self.assertEqual(build.node["target2"]["object"].mtime, None)
+        self.assertEqual(build.node["target3"]["object"].mtime, 500)
+        self.assertEqual(build.node["target4"]["object"].mtime, 600)
+        self.assertEqual(build.node["target5"]["object"].mtime, None)
+
 
 class RuleDependencyGraphTest(unittest.TestCase):
 
@@ -3990,7 +4049,6 @@
         self.assertEquals(8, len(targets))
         for target in targets:
             self.assertIsInstance(target, builder.expanders.Expander)
->>>>>>> 4e4a315a
 
 class UtilTest(unittest.TestCase):
     def test_convert_to_timedelta(self):
