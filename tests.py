--- conflicted
+++ resolved
@@ -3715,7 +3715,6 @@
         self.assertEqual(actual_stale3, expected_stale3)
         self.assertEqual(actual_stale4, expected_stale4)
 
-<<<<<<< HEAD
     def test_stale_with_no_targets(self):
         # Given
         targets1 = {}
@@ -3809,7 +3808,7 @@
         self.assertNotIn("meta", build)
         self.assertIn("job1", build)
         self.assertIn("job2", build)
-=======
+
     @testing.unit
     def test_should_run_future(self):
         # Given
@@ -3860,7 +3859,6 @@
 
         self.assertEqual(should_run1, expected_should_run1)
         self.assertEqual(should_run2, expected_should_run2)
->>>>>>> aa50b812
 
 
 class UtilTest(unittest.TestCase):
