--- conflicted
+++ resolved
@@ -901,17 +901,9 @@
                                                      direction, depth)
             return new_nodes
 
-<<<<<<< HEAD
-=======
-
-        expanded_nodes = start_node.expand(build_context)
-        for expanded_node in expanded_nodes:
-            self._self_expand(expanded_node, "up", depth, current_depth,
-                              top_jobs, cache_set=cache_set)
->>>>>>> 9e8dc64f
-
         start_job = self.rule_dependency_graph.get_job(new_job)
         expanded_jobs = start_job.expand(build_context)
+
 
         current_depth = 0
         cache_set = set()
