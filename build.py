"""The graph file holds logic on how to build out the rule dependency graph
and the build graph
"""

<<<<<<< HEAD
=======
import arrow
import collections
>>>>>>> cd55f679
import copy
import collections
import multiprocessing
import Queue
import shlex
import subprocess

import arrow
import networkx

import builder.dependencies
import builder.jobs
import builder.targets


class BuildManager(object):
    """A build manager holds a rule dependency graph and is then creates a new
    build graph by recieving a list of start jobs and a build_context

    A build manager is usefull when looking to creating separate build graphs
    using the same rule dependency graph.
    """
    def __init__(self, jobs, metas, config=None):
        super(BuildManager, self).__init__()

        if config is None:
            config = {}

        self.jobs = jobs
        self.metas = metas
        self.config = config

        self.rule_dependency_graph = RuleDependencyGraph(jobs, metas, config=config)

    def make_build(self):
        """Constructs a new build graph by adding the jobs and following the
        build_context's rules
        """
        build_graph = BuildGraph(self.rule_dependency_graph)
        return build_graph


class RuleDependencyGraph(networkx.DiGraph):
    """The rule dependency graph holds all the information on how jobs relate
    to jobs and their targets. It also holds information on what their aliases
    are
    """
    def __init__(self, jobs, metas, config=None):
        super(RuleDependencyGraph, self).__init__()
        if config is None:
            config = {}

        if metas is None:
            metas = []

        self.jobs = jobs
        self.metas = metas
        self.config = config
        self.construct()

    def add_node(self, node, attr_dict=None, **attr):
        """Add a job instance, expander instance, or meta node to the graph

        The node is added as the "object" keyword to the node. Some defaults are
        given to the node but can be overwritten by attr_dict, anything in attr
        overwrites that

        Args:
            node: The object to add to the "object" value
            attr_dict: Node attributes, same as attr_dict for a normal networkx
                graph overwrites anything that is defaulted, can even overwrite
                node
            attr: overwrites anything that is defaulted, can even overwrite node
                and attr_dict
        """
        if attr_dict is None:
            attr_dict = {}

        node_data = {}
        node_data["object"] = node
        # targets get special coloring
        if isinstance(node, builder.expanders.Expander):
            node_data["style"] = "filled"
            node_data["fillcolor"] = "#C2FFFF"
            node_data["color"] = "blue"

        if isinstance(node, builder.jobs.MetaTarget):
            node_data["style"] = "filled"
            node_data["fillcolor"] = "#FFE0FF"
            node_data["color"] = "purple"

        node_data.update(attr)
        node_data.update(attr_dict)

        super(RuleDependencyGraph, self).add_node(node.unexpanded_id,
                                                  attr_dict=node_data)

    def add_meta(self, meta):
        """Adds a meta target into the rule dependency graph

        Using the meta passed in, a meta node and an edge between the meta node
        and all of it's jobs specified in it's job collection are added to the
        graph. The resulting node has a meta instance as it's object and is
        connected to the nodes specified by the job collection.

        Args:
            meta: the meta target to add to the rule dependnecy graph
        """
        self.add_node(meta)
        jobs = meta.get_job_collection()
        for job in jobs:
            self.add_edge(job, meta.unexpanded_id, label="meta")

    def add_job(self, job):
        """Adds a job and it's targets and dependencies to the rule dependency
        graph

        Using the job class passed in, a job node, and nodes for each of the
        targets specified by get_targets and get_dependencies is added. The
        resulting nodes have a job as the job node's object and a expander as
        the target nodes' object.

        Args:
            job: the job to add to the rule dependency graph
        """
        self.add_node(job)
        targets = job.get_targets()
        for target_type, target in targets.iteritems():
            for sub_target in target:
                self.add_node(sub_target)
                self.add_edge(job.unexpanded_id, sub_target.unexpanded_id,
                              label=target_type)

        dependencies = job.get_dependencies()
        for dependency_type, dependency in dependencies.iteritems():
            for sub_dependency in dependency:
                self.add_node(sub_dependency)
                self.add_edge(sub_dependency.unexpanded_id, job.unexpanded_id,
                              label=dependency_type)

    def construct(self):
        """Constructs the rule dependency graph.

        Adds all the jobs that are specified by the jobs keyword to the graph
        """
        for job in self.jobs:
            if not job.get_enable():
                continue
            self.add_job(job)

        for meta in self.metas:
            if not meta.get_enable():
                continue
            self.add_meta(meta)

    def write_dot(self, file_name):
        """Writes the rule dependency graph to the file_name

        Currently does not modify the graph in anyway before writing out
        """
        networkx.write_dot(self, file_name)

<<<<<<< HEAD
=======
    def is_meta(self, meta_id):
        """Returns if the id passed in relates to a meta node"""
        meta = self.node[meta_id]
        if "object" not in meta:
            return False
        if not isinstance(meta["object"], builder.jobs.MetaTarget):
            return False
        return True

    def assert_meta(self, meta_id):
        """Asserts that the id is a meta node"""
        if not self.is_meta(meta_id):
            raise RuntimeError("{} is not a meta node".format(meta_id))

>>>>>>> cd55f679
    def is_job(self, job_id):
        """Returns if the id passed in relates to a job node"""
        job = self.node[job_id]
        if "object" not in job:
            return False
        if not isinstance(job["object"], builder.jobs.Job):
            return False
        return True

    def assert_job(self, job_id):
        """Raises a runtime error if the job_id doesn't correspond to a job.

        Checks the node with id job_id and then raises and error if there is no
        object in the node or the object is not a job

        Args:
            job_id: the id of the node to check

        Returns:
            None

        Raises:
            RuntimeError: raised if the node specified is not a job node
        """
        if not self.is_job(job_id):
            raise RuntimeError("{} is not a job node".format(job_id))

    def is_target(self, target_id):
        """Returns if the id passed in relates to a target node or not"""
        target = self.node[target_id]
        if "object" not in target:
            return False
        if not isinstance(target["object"], builder.expanders.Expander):
            return False
        return True

    def assert_target(self, target_id):
        """Raises a runtime error if the target_id doesn't correspond to a
        target

        Checks the node with id target_id and then raises an error if there is
        no object in the node or the object is not an Expander

        Args:
            target_id: the id of the node to check

        Returns:
            None

        Raises:
            RuntimeError: raised if the node specified is not a target node
        """
        if not self.is_target(target_id):
            raise RuntimeError("{} is not a target node".format(target_id))

    def filter_target_ids(self, target_ids):
        """Takes in a list of ids in the graph and returns a list of the ids
        that correspond to targets

        An id is considered to be a target id if the object in the node
        specified by the id is an instance of Expander

        Args:
            target_ids: A list of ids that are potentially targets

        Returns:
            A filtered list of target_ids where only the id's corresponding to
            target nodes are left.
        """
        output_target_ids = []
        for target_id in target_ids:
            if self.is_target(target_id):
                output_target_ids.append(target_id)
        return output_target_ids

    def filter_job_ids(self, job_ids):
        """Takes in a list of ids in the graph and returns a list of ids that
        correspond to jobs

        An id is considered to be a job id if the object in the node specified
        by the id is an instance of Job

        Args:
            job_ids: A list of ids that are potentially jobs

        Returns:
            A filtered list of job_ids where only the id's corresponding to job
            nodes are left.
        """
        output_job_ids = []
        for job_id in job_ids:
            if self.is_job(job_id):
                output_job_ids.append(job_id)
        return output_job_ids

    def get_targets(self, job_id):
        """Returns a list of the ids of all the targets for the job_id

        The targets for the job_id are the target nodes that are direct
        decendants of job_id

        Args:
            job_id: The job to return the targets of

        Returns:
            A list of ids corresponding to the targets of job_id
        """
        self.assert_job(job_id)
        neighbor_ids = self.neighbors(job_id)
        return self.filter_target_ids(neighbor_ids)

    def get_dependencies(self, job_id):
        """Returns a list of the ids of all the dependency targets for the
        job_id

        The dependencies for the job_id are the target nodes that are direct
        predecessors of job_id

        Args:
            job_id: The job to return the targets of

        Returns:
            A list of ids corresponding to the dependencies of job_id
        """
        self.assert_job(job_id)
        target_ids = self.predecessors(job_id)
        dependency_target_ids = self.filter_target_ids(target_ids)
        return dependency_target_ids

    def get_creators(self, target_id):
        """Returns a list of the ids of all the creators for the target_id

        The creators of a target are all direct predecessors of the target

        Args:
            target_id: The target_id to return the creators of

        Returns:
            A list of ids corresponding to the creators of the target_id
        """
        self.assert_target(target_id)
        parent_ids = self.predecessors(target_id)
        return self.filter_job_ids(parent_ids)

    def get_dependants(self, target_id):
        """Returns a list of the ids of all the dependants for the target_ids

        The dependants of a target are all the direct decendants of the target

        Args:
            target_id: The target_id to return the dependants of

        Returns:
            A list of ids corresponding to the dependants of the target_id
        """
        self.assert_target(target_id)
        job_ids = self.neighbors(target_id)
        dependant_ids = self.filter_job_ids(job_ids)
        return dependant_ids

    def get_dependants_or_creators(self, target_id, direction):
        """Returns the dependants or the creators of the targets depending on
        the direction

        direction can be up (creators) down (dependants)

        Args:
            target_id: the target to return the dependants or creators of
            direction: The direction that the returned nodes will be to the
                target_id
        """
        if direction == "up":
            return self.get_creators(target_id)
        else:
            return self.get_dependants(target_id)

<<<<<<< HEAD
    def get_target(self, target_id):
        """Returns the object corresponding to the target_id"""
=======
    def get_meta(self, meta_id):
        """Returns the object corresponding to the meta_id"""
        self.assert_meta(meta_id)
        return self.node[meta_id]["object"]

    def get_target(self, target_id):
        """Returns the object corresponding to the target_id"""
        self.assert_target(target_id)
>>>>>>> cd55f679
        return self.node[target_id]["object"]

    def get_job(self, job_id):
        """Returns the object corresponding to the job_id

        The object corresponding to the job_id is the object keyword of the node
        with the id job_id

        Args:
            job_id: the id of the node holding the job

        Returns:
            the object in the object keyword for the node corresponding to
            job_id
        """
        self.assert_job(job_id)
        return self.node.get(job_id, {}).get('object')

    def get_all_jobs(self):
        """Return a list of all jobs in the rule dependency graph
        """
        jobs = []
        for job_node in filter(lambda x: isinstance(x.get('object'), builder.jobs.Job), self.node.itervalues()):
            jobs.append(job_node['object'])

        return jobs

    def get_all_target_expanders(self):
        """Return a list of all jobs in the rule dependency graph
        """
        targets = []

        def select_nodes(node):
            data = node.get('object')
            if isinstance(data, builder.expanders.Expander) and issubclass(data.base_class, builder.targets.Target):
                return True

            return False

        for target_node in filter(select_nodes, self.node.itervalues()):
            targets.append(target_node['object'])

        return targets
class BuildGraph(networkx.DiGraph):
    """The build object will control the rule dependency graph and the
    build graph"""
<<<<<<< HEAD
    def __init__(self, jobs, metas=None, number_of_consumers=None, config=None):
=======
    def __init__(self, rule_dependency_graph, config=None):
>>>>>>> cd55f679
        super(BuildGraph, self).__init__()
        if config is None:
            config = {}

<<<<<<< HEAD
        if number_of_consumers is None:
            number_of_consumers = multiprocessing.cpu_count()

        self.jobs = jobs
        self.rule_dep_graph = RuleDependencyGraph(jobs, metas=metas,
                                                  config=config)
        self.rule_dep_graph.construct()
        self.config = config
        self.time = arrow.get()
        self.count = 0
        self.cache_count = 0

        self.number_of_consumers = number_of_consumers

        self.queue = Queue.Queue()
        self.lock = multiprocessing.Lock()

    def write_rule_dep_graph(self, file_name):
        """Ensures the rule dep graph exists and then writes it to file_name

        If the rule dep graph doesn't exist then it is constructed. After the
        graph is constructed it's write_dot is called

        Args:
            file_name: the name fo the file to write the dot file to
        """
        self.rule_dep_graph.write_dot(file_name)
=======
        self.rule_dependency_graph = rule_dependency_graph
        self.config = config
>>>>>>> cd55f679

    def write_dot(self, file_name):
        """Writes the build graph to the file_name.

        Does not ensure that the graph is built. It write's it in what ever
        state the graph is currently in

        Args:
            file_name: the name for the file to write the dot file to"""
        networkx.write_dot(self, file_name)

<<<<<<< HEAD
    def construct_rule_dependency_graph(self):
        """Builds a rule dependency graph using the same jobs as the build_graph

        Uses the jobs that the build_graph will be made off of to make the rule
        dependency graph.
        """

        self.rule_dep_graph.construct()
        return self.rule_dep_graph

    def add_node(self, node, new_nodes=None, attr_dict=None, **kwargs):
=======
    def add_node(self, node, attr_dict=None, **kwargs):
>>>>>>> cd55f679
        """Adds a jobstate, target, dependency node to the graph

        A node is added to the graph where the object keyword of the node will
        be node and the other keywords will be defined by the defaults, kwargs,
        and attr_dict. The id of the added node is defined by the unique id of
        node.

        If the node already is in the graph, then the new node data updates the
        data of the old node.

        Args:
            node: the node to add to the build_graph
            attr_dict: a dict of node data, will overwrite the default values.
                Can even overwrite the object value
            kwrags: the remaining attributes are considered to be node data.
                Will overwrite the default values. Can also overwrite attr_dict
                and the object value

        Returns:
            Returns the nodes that is now in the graph
        """
        if attr_dict is None:
            attr_dict = {}

        node_data = {}
        if node.unique_id in self:
            node_data = self.node[node.unique_id]
            node = self.node[node.unique_id]["object"]
        else:
            if new_nodes is not None:
                new_nodes.add(node.unique_id)

        if isinstance(node, builder.targets.Target):
            node_data["style"] = "filled"
            node_data["fillcolor"] = "#C2FFFF"
            node_data["color"] = "blue"
        node_data.update(attr_dict)
        node_data.update(kwargs)
        node_data["object"] = node

        super(BuildGraph, self).add_node(node.unique_id, attr_dict=node_data)
        node = self.node[node.unique_id]["object"]
        return node

<<<<<<< HEAD
=======
    def is_target(self, target_id):
        target = self.node[target_id]
        if "object" not in target:
            return False
        if not isinstance(target["object"], builder.targets.Target):
            return False
        return True

>>>>>>> cd55f679
    def is_job(self, job_id):
        """Returns if the node relating to job id is a job node"""
        job = self.node[job_id]
        if "object" not in job:
            return False
        if not isinstance(job["object"], builder.jobs.JobState):
            return False
        return True

    def assert_job(self, job_id):
        """Raises a runtime error if the job_id doesn't correspond to a job.

        Checks the node with id job_id and then raises and error if there is no
        object in the node or the object is not a JobState

        Args:
            job_id: the id of the node that should be a JobState

        Returns:
            None

        Raises:
            RuntimeError: raised if the node specified is not a JobState node
        """
        if not self.is_job(job_id):
            raise RuntimeError("{} is not a job node".format(job_id))

    def is_target(self, target_id):
        """Returns if the node related to target_id is a target node"""
        target = self.node[target_id]
        if "object" not in target:
            return False
        if not isinstance(target["object"], builder.targets.Target):
            return False
        return True

    def assert_target(self, target_id):
        """Raises a runtime error if the target_id doesn't correspond to a
        target

        Checks the node with id target_id and then raises an error if there is
        no object in the node or the object is not an Target

        Args:
            target_id: the id of the node that should be a Target node

        Returns:
            None

        Raises:
            RuntimeError: raised if the node specified is not a Target node
        """
        if not self.is_target(target_id):
            raise RuntimeError("{} is not a target node".format(target_id))

    def filter_target_ids(self, target_ids):
        """Takes in a list of ids in the graph and returns a list of the ids
        that correspond to targets

        An id is considered to be a target id if the object in the node
        specified by the id is an instance of Target

        Args:
            target_ids: A list of ids that are potentially targets

        Returns:
            A filtered list of target_ids where only the id's corresponding to
            target nodes are left.
        """
        output_target_ids = []
        for target_id in target_ids:
            if self.is_target(target_id):
                output_target_ids.append(target_id)
        return output_target_ids

    def filter_job_ids(self, job_ids):
        """Takes in a list of ids in the graph and returns a list of ids that
        correspond to jobs

        An id is considered to be a job id if the object in the node specified
        by the id is an instance of JobState

        Args:
            job_ids: A list of ids that are potentially jobs

        Returns:
            A filtered list of job_ids where only the id's corresponding to job
            nodes are left.
        """
        output_job_ids = []
        for job_id in job_ids:
            if self.is_job(job_id):
                output_job_ids.append(job_id)
        return output_job_ids

    def get_targets(self, job_id):
        """Returns a list of the ids of all the targets for the job_id

        The targets for the job_id are the target nodes that are direct
        decendants of job_id

        Args:
            job_id: The job to return the targets of

        Returns:
            A list of ids corresponding to the targets of job_id
        """
        self.assert_job(job_id)
        neighbor_ids = self.neighbors(job_id)
        return self.filter_target_ids(neighbor_ids)

    def get_dependencies(self, job_id):
        """Returns a list of the ids of all the dependency targets for the
        job_id

        The dependencies for the job_id are the target nodes that are direct
        predecessors of the depends nodes for the job

        Args:
            job_id: The job to return the targets of

        Returns:
            A list of ids corresponding to the dependencies of job_id
        """
        self.assert_job(job_id)
        dependency_target_ids = []
        depends_ids = self.predecessors(job_id)
        for depends_id in depends_ids:
            target_ids = self.predecessors(depends_id)
            dependency_target_ids = (dependency_target_ids +
                                     self.filter_target_ids(target_ids))
        return dependency_target_ids

    def get_targets_or_dependencies(self, job_id, direction):
        """Returns either the targets or the dependencies depending on the
        direction

        direction cane be "up" (dependencies) or "down" (targets)

        Args:
            job_id: The job to return the targets or the dependencies of
            direction: the direciton that the returned nodes will be in realtion
                to the job.
        """
        if direction == "up":
            return self.get_dependencies(job_id)
        else:
            return self.get_targets(job_id)

    def get_creators(self, target_id):
        """Returns a list of the ids of all the creators for the target_id

        The creators of a target are all direct predecessors of the target

        Args:
            target_id: The target_id to return the creators of

        Returns:
            A list of ids corresponding to the creators of the target_id
        """
        self.assert_target(target_id)
        parent_ids = self.predecessors(target_id)
        return self.filter_job_ids(parent_ids)

    def get_dependants(self, target_id):
        """Returns a list of the ids of all the dependants for the target_ids

        The dependants of a target are all the direct decendants of all the
        depends nodes that depend on the target

        Args:
            target_id: The target_id to return the dependants of

        Returns:
            A list of ids corresponding to the dependants of the target_id
        """
        self.assert_target(target_id)
        dependant_ids = []
        depends_ids = self.neighbors(target_id)
        for depends_id in depends_ids:
            job_ids = self.neighbors(depends_id)
            dependant_ids = dependant_ids + self.filter_job_ids(job_ids)
        return dependant_ids

    def get_dependants_or_creators(self, target_id, direction):
        """Returns the dependants or the creators of the targets depending on
        the direction

        direction can be up (creators) down (dependants)

        Args:
            target_id: the target to return the dependants or creators of
            direction: The direction that the returned nodes will be to the
                target_id
        """
        if direction == "up":
            return self.get_creators(target_id)
        else:
            return self.get_dependants(target_id)

<<<<<<< HEAD
    def get_ancestors(self, node_id, ancestors_list=None):
        """Returns a list of all the ancestors for node id merged with
        ancestor list
        """
        if ancestors_list is None:
            ancestors_list = set([])

        if node_id in ancestors_list:
            return ancestors_list

        for neighbor_id in self.neighbors(node_id):
            self.get_ancestors(neighbor_id, ancestors_list=ancestors_list)

        return ancestors_list

    def get_all_ancestors(self, node_ids):
        """Returns a list of all the ancestors for a given list of node ids"""
        ancestors_list = set([])
        for node_id in node_ids:
            self.get_ancestors(node_id, ancestors_list)

        return ancestors_list

=======
>>>>>>> cd55f679
    def _connect_targets(self, node, target_type, targets, edge_data,
                         new_nodes):
        """Connets the node to it's targets

        All the targets are connected to the node. The corresponding edge data
        is what is given by edge_data and the label is target_type

        Args:
            node: the node that the targets are targets for.
            target_type: the type of the targets (produces, alternates, ...) and
                the label for the edge
            targets: all the targets that should be connected to the node.
            edge_data: any extra data to be added to the edge dict
        """
        for target in targets:
<<<<<<< HEAD
            target = self.add_node(target, new_nodes=new_nodes)
=======
            new = target.unique_id not in self
            target = self.add_node(target)
            if new:
                new_nodes.append(target.unique_id)
>>>>>>> cd55f679
            self.add_edge(node.unique_id, target.unique_id, edge_data,
                          label=target_type)

    def _connect_dependencies(self, node, dependency_type, dependencies, data,
                              new_nodes):
        """Connets the node to it's dependnecies

        All the depenencies are connected to the node. The corresponding edge
        data is what is given by data and the label is dependency_type.

        A depends node is put inbetween the job node and the dependencies. The
        type of depends node is looked up with the id dependency_type

        Args:
            node: the node that the dependencies are dependencies for.
            dependency_type: the type of dependency. Looked up to create the
                depends node. Is also the label for the edge
            dependencies: The nodes that shoulds be connected to the node
            data: any extra data to be added to the edge dict
        """
        dependency_node_id = "{}_{}_{}".format(
            node.unique_id, dependency_type.func_name,
            "_".join([x.unique_id for x in dependencies]))

        dependency = builder.dependencies.Dependency(dependency_type,
                                                     dependency_node_id)

<<<<<<< HEAD
        self.add_node(dependency, new_nodes=new_nodes,
                      label=dependency_type.func_name)
=======
        new = dependency.unique_id not in self
        self.add_node(dependency, label=dependency_type.func_name)
        if new:
            new_nodes.append(dependency.unique_id)
>>>>>>> cd55f679

        self.add_edge(dependency_node_id, node.unique_id, data,
                      label=dependency_type.func_name)

        for dependency in dependencies:
<<<<<<< HEAD
            dependency = self.add_node(dependency, new_nodes=new_nodes)
=======
            new = dependency.unique_id not in self
            dependency = self.add_node(dependency)
            if new:
                new_nodes.append(dependency.unique_id)
>>>>>>> cd55f679
            self.add_edge(dependency.unique_id, dependency_node_id, data,
                          label=dependency_type.func_name)

    def _expand_direction(self, job, direction, new_nodes):
        """Takes in a node and expands it's targets or dependencies and adds
        them to the graph

        The taregets are expanded if direction is down and the dependencies are
        expanded if the direction is up

        Args:
            node: the node that need's it's targets or dependnecies expanded for
            direction: the direction that the expanded nodes are in realtion to
                the node
        """
        # The node has already been expanded in that direction
        if job.expanded_directions[direction]:
            return self.get_targets_or_dependencies(job.unique_id, direction)

        # get the list of targets or dependencies to expand
        target_depends = {}
<<<<<<< HEAD
        unexpanded_job = self.rule_dep_graph.get_job(job.unexpanded_id)
=======
        unexpanded_job = self.rule_dependency_graph.get_job(job.unexpanded_id)
>>>>>>> cd55f679
        if direction == "up":
            target_depends = unexpanded_job.get_dependencies(
                    build_context=job.build_context)
        else:
            target_depends = unexpanded_job.get_targets(
                    build_context=job.build_context)

        expanded_targets_list = []
        # expanded for each type of target or dependency
        for target_type, target_group in target_depends.iteritems():
            for target in target_group:
                build_context = job.build_context
                edge_data = target.edge_data
                expanded_targets = target.expand(build_context)
                if direction == "up":
                    dependency_type = (builder.dependencies
                                              .get_dependencies(target_type))
                    self._connect_dependencies(job, dependency_type,
                                               expanded_targets, edge_data,
                                               new_nodes)

                if direction == "down":
                    self._connect_targets(job, target_type, expanded_targets,
                                          edge_data, new_nodes)
                expanded_targets_list = expanded_targets_list + expanded_targets
        return expanded_targets_list

    def _self_expand_next_direction(self, expanded_directions, depth,
<<<<<<< HEAD
                                    current_depth, top_jobs, new_nodes,
                                    cache_set, direction):
=======
                                    current_depth, new_nodes,
                                    cache_set, direction, directions_to_recurse):
>>>>>>> cd55f679
        """Expands out the next job nodes

        Args:
            expanded_directions: Eithe the list of the dependencies or the
                targets of the current node
            depth: How far the graph should be expanded in any branch
            current_depth: The depth the branch has been expanded
            cache_set: A set of jobs that have already been expanded
            direction: The direction that the next nodes sould be in relation to
                the current
        """
        next_nodes = []
        for expanded_direction in expanded_directions:
            if expanded_direction.unique_id in cache_set:
                continue

            # if the node is already in the graph, then return the nodes in the
            # direction of direction
            if expanded_direction.expanded_directions[direction]:
                next_node_ids = self.get_dependants_or_creators(
                        expanded_direction.unique_id, direction)
                for next_node_id in next_node_ids:
                    next_nodes.append(self.get_job(next_node_id))
                continue

            # we have to use the unexpanded node to look in the rule dependnecy
            # graph for the next job
            unexpanded_next_node_ids = (
                    self.rule_dependency_graph
                        .get_dependants_or_creators(
                                expanded_direction.unexpanded_id, direction))

            # expand out the job and then add it to a list so that they can
            # continue the expansion later
            for unexpanded_next_node_id in unexpanded_next_node_ids:
<<<<<<< HEAD
                unexpanded_next_node = self.rule_dep_graph.get_job(
=======
                unexpanded_next_node = self.rule_dependency_graph.get_job(
>>>>>>> cd55f679
                        unexpanded_next_node_id)
                next_nodes = next_nodes + unexpanded_next_node.expand(
                        expanded_direction.build_context)
            cache_set.add(expanded_direction.unique_id)
            expanded_direction.expanded_directions[direction] = True

        # continue expanding in the direction given
        for next_node in next_nodes:
<<<<<<< HEAD
            self._self_expand(next_node, direction, depth, current_depth,
                              top_jobs, new_nodes, cache_set)
        return next_nodes


    def _self_expand(self, node, direction, depth, current_depth, top_jobs,
                     new_nodes, cache_set=None):
=======
            self._self_expand(next_node, directions_to_recurse, depth, current_depth,
                              new_nodes, cache_set)
        return next_nodes


    def _self_expand(self, node, direction, depth, current_depth, new_nodes,
                     cache_set):
>>>>>>> cd55f679
        """Input a node to expand and a build_context, magic ensues

        The node should already be an expanded node. It then expands out the
        graph in the direction given in relation to the node.

        Args:
            node: the expanded node to continue the expansion of the graph in
            direction: the direction to expand in the graph
            depth: the maximum depth that any branch should be
            current_depth: the depth that the branch is in
            cache_set: A set of jobs that have already been expanded
        """
        if node.unique_id in cache_set:
            return

<<<<<<< HEAD
        self.add_node(node, new_nodes)
=======
        new = node.unique_id not in self
        node = self.add_node(node)
        if new:
            new_nodes.append(node.unique_id)
>>>>>>> cd55f679

        expanded_targets = self._expand_direction(node, "down", new_nodes)
        expanded_dependencies = self._expand_direction(node, "up", new_nodes)
        cache_set.add(node.unique_id)

        if depth is not None:
            if not isinstance(node, builder.jobs.MetaJobState):
                current_depth = current_depth + 1
            if current_depth >= depth:
                return

<<<<<<< HEAD
        if direction == "up":
            next_nodes = self._self_expand_next_direction(
                    expanded_dependencies, depth, current_depth,
                    top_jobs, new_nodes, cache_set, direction)
            if not next_nodes:
                top_jobs.add(node.unique_id)
        if direction == "down":
            next_nodes = self._self_expand_next_direction(expanded_targets,
                                                          depth, current_depth,
                                                          top_jobs, new_nodes,
                                                          cache_set, direction)

    def construct_build_graph(self, build_context, cache_set=None,
                              top_jobs=None, new_nodes=None):
        """Used to construct up a build graph using a build_context

        takes in a start job from the build_context and follows a path in the
        rule dependency graph, expanding every node that it hits and expanding
        up the following nodes in the path

        valid build_context:
            requires:
                start_node: the class name of the node to start with
                start_node_start: the values that the start node require as
                    well as any that may come after

            optional:
                exact:
                    (default) False
                    (possible) True, False
                    True sets the depth to 0, overrides depth
                    False does nothing
                direction:
                    XXX
                    (not implemented) (default) up
                    (possible) down, exact
                    the direction to traverse in the graph
                depth:
                    (default) None
                    (possible) integer value
                    the maximum number of jobs to traverse
                start_time:
                    (default) arrow.get()
                    (possible) any arrow timestamp
                    the first timestamp floored to expand on
                end_time:
                    (default) arrow.get()
                    (possible) any arrow timestmap
                    the end timestamp floored to expand on
                    if end_time is before start_time it is ignored
                force:
                    (default) False
                    (possible) boolean
                    the specifier for forcing a job. The top most job recieves
                    this property
        """
        current_depth = 0
        if build_context.get("exact", False):
            depth = 1
        else:
            depth = build_context.get("depth", None)

        if build_context.get("start_time") is None:
            build_context["start_time"] = arrow.get()
        if build_context.get("end_time") is None:
            build_context["end_time"] = build_context["start_time"]
        if not build_context.get("force"):
            build_context["force"] = False

        unexpanded_id = build_context["start_job"]
        if not 'object' in self.rule_dep_graph.node[unexpanded_id]:
            raise ValueError("Starting job with id {} not found in graph".format(unexpanded_id))
        start_node = self.rule_dep_graph.node[unexpanded_id]["object"]
=======
        if "up" in direction:
            new_direction = set(["up"])
            self._self_expand_next_direction(expanded_dependencies, depth,
                                             current_depth, new_nodes,
                                             cache_set, "up", new_direction)
        if "down" in direction:
            self._self_expand_next_direction(expanded_targets, depth,
                                             current_depth, new_nodes,
                                             cache_set, "down", direction)
>>>>>>> cd55f679

    def add_job(self, new_job, build_context, direction=None, depth=None,
                force=False):
        """Adds in a specific job and expands it using the expansion strategy

        Args:
            new_job: the job to add to the graph
            build_context: the context to expand this job out for
            direction: the direction to expand the graph
            depth: the number of job nodes deep to expand
            force: whether or not to force the new job

<<<<<<< HEAD
        if new_nodes is None:
            new_nodes = set([])

        if isinstance(start_node, builder.jobs.MetaTarget):
            job_collection = start_node.get_job_collection()
            for job_id in job_collection:
                copy_build_context = copy.copy(build_context)
                copy_build_context["start_job"] = job_id
                self.construct_build_graph(copy_build_context,
                                           cache_set=cache_set,
                                           top_jobs=top_jobs,
                                           new_nodes=new_nodes)
            return
=======
        Returns:
            A list of ids of nodes that are new to the graph during the adding
            of this new job
        """
        if direction is None:
            direction = set(["up"])

        # take care of meta targets
        new_nodes = []
        if self.rule_dependency_graph.is_meta(new_job):
            meta = self.rule_dependency_graph.get_meta(new_job)
            job_collection = meta.get_job_collection()
            for job_id in job_collection:
                new_nodes = new_nodes + self.add_job(job_id, build_context,
                                                     direction, depth)
            return new_nodes
>>>>>>> cd55f679

        start_job = self.rule_dependency_graph.get_job(new_job)
        expanded_jobs = start_job.expand(build_context)

<<<<<<< HEAD
        expanded_nodes = start_node.expand(build_context)
        for expanded_node in expanded_nodes:
            self._self_expand(expanded_node, "up", depth, current_depth,
                              top_jobs, new_nodes, cache_set=cache_set)
=======
>>>>>>> cd55f679

        current_depth = 0
        cache_set = set()

        for expanded_job in expanded_jobs:
            if force:
                expanded_job.force = True
            self._self_expand(expanded_job, direction, depth, current_depth,
                              new_nodes, cache_set)
        return new_nodes

    def _remove_sibilings_recurse(self, job_id, top_jobs, cache_set):
        """Removes all jobs from top_jobs that is below job_id"""
        if job_id in cache_set:
            return
        top_jobs.discard(job_id)
        cache_set.add(job_id)
        for target_id in self.neighbors(job_id):
            for depends_id in self.neighbors(target_id):
                for next_job_id in self.neighbors(depends_id):
                    self._remove_sibilings_recurse(
                        next_job_id, top_jobs, cache_set)

    def remove_sibilings(self, top_jobs):
        """Removes all jobs in top_jobs that is below another job in top_jobs"""
        cache_set = set([])
        for top_job in top_jobs.copy():
            for target_id in self.neighbors(top_job):
                for depends_id in self.neighbors(target_id):
                    for job_id in self.neighbors(depends_id):
                        self._remove_sibilings_recurse(job_id, top_jobs,
                                                       cache_set)

    def get_starting_jobs(self):
        """Used to return a list of jobs to run"""
        should_run_list = []
        for _, node in self.node.iteritems():
            job = node["object"]
            if isinstance(job, builder.jobs.JobState):
                if job.get_should_run(self):
                    should_run_list.append(job)
        return should_run_list

    def get_target(self, target_id):
<<<<<<< HEAD
=======
        """
        Fetch target with the given ID
        """
        return self.node[target_id]["object"]

    def get_job(self, job_id):
>>>>>>> cd55f679
        """
        Fetch target with the given ID
        """
<<<<<<< HEAD
        return self.node[target_id]['object']
=======
        return self.rule_dependency_graph.get_job(job_id)
>>>>>>> cd55f679

    def get_job(self, job_id):
        """
        Fetch job state with the given ID
        """
        return self.node[job_id]['object']

    def get_next_jobs_to_run(self, job_id, update_set=None):
        """Returns the jobs that are below job_id that need to run"""
        if update_set is None:
            update_set = set([])

        if job_id in update_set:
            return []

        next_jobs_list = []

        job = self.node[job_id]["object"]
        if job.get_should_run(self):
            next_jobs_list.append(job_id)
            update_set.add(job_id)
            return next_jobs_list

        target_ids = self.neighbors(job_id)
        for target_id in target_ids:
            depends_ids = self.neighbors(target_id)
            for depends_id in depends_ids:
                neighbor_job_ids = self.neighbors(depends_id)
                for neighbor_job_id in neighbor_job_ids:
                    next_jobs = self.get_next_jobs_to_run(
                        neighbor_job_id, update_set=update_set)
                    next_jobs_list = next_jobs_list + next_jobs

        update_set.add(job_id)

        return next_jobs_list

    def update_job_cache(self, job_id):
        """Updates the cache due to a job finishing"""
        target_ids = self.neighbors(job_id)
        self.update_targets(target_ids)

        job = self.node[job_id]["object"]
        job.get_stale(self, cached=False)

        for target_id in target_ids:
            depends_ids = self.neighbors(target_id)
            for depends_id in depends_ids:
                neighbor_job_ids = self.neighbors(depends_id)
                for neighbor_job_id in neighbor_job_ids:
                    neighbor_job = (self.node
                                    [neighbor_job_id]
                                    ["object"])
                    neighbor_job.get_buildable(self, cached=False)
                    neighbor_job.get_stale(self, cached=False)

        job.update_lower_nodes_should_run(self)

    def update_target_cache(self, target_id):
        """Updates the cache due to a target finishing"""
        target = self.node[target_id]["object"]
        target.get_mtime(cached=False)

        depends_ids = self.neighbors(target_id)
        for depends_id in depends_ids:
            job_ids = self.neighbors(depends_id)
            for job_id in job_ids:
                job = self.node[job_id]["object"]
                job.get_stale(self, cached=False)
                job.get_buildable(self, cached=False)
                job.update_lower_nodes_should_run(self)

    def update_targets(self, target_ids):
        """Takes in a list of target ids and updates all of their needed
        values
<<<<<<< HEAD
=======
        """
        update_function_list = collections.defaultdict(list)
        for target_id in target_ids:
            target = self.get_target(target_id)
            func = target.get_bulk_exists_mtime
            update_function_list[func].append(target)

        for update_function, targets in update_function_list.iteritems():
            exists_mtime_dict = update_function(targets)
            for target in targets:
                target.exists = exists_mtime_dict[target.unique_id]["exists"]
                target.mtime = exists_mtime_dict[target.unique_id]["mtime"]

    def finish(self, job_id):
        """Checks what should happen now that the job is done"""
        self.update_job_cache(job_id)
        next_jobs = self.get_next_jobs_to_run(job_id)
        for next_job in next_jobs:
            self.run(next_job)

    def update(self, target_id):
        """Checks what should happen now that there is new information
        on a target
>>>>>>> cd55f679
        """
        update_function_list = collections.defaultdict(list)
        for target_id in target_ids:
            target = self.get_target(target_id)
            func = target.get_bulk_exists_mtime
            update_function_list[func].append(target_id)

        for update_function, target_ids in update_function_list.iteritems():
            exists_mtime_dict = update_function(target_ids)
            for target_id in target_ids:
                target = self.get_target(target_id)
                target.exists = exists_mtime_dict[target_id]["exists"]
                target.mtime = exists_mtime_dict[target_id]["mtime"]

    def update_jobs(self, job_ids):
        """Takes in a list of job ids and updates all of their needed values"""
        job_ids = self.get_all_ancestors(job_ids)
        job_ids = self.filter_job_ids(job_ids)

        cache_set = set([])
        for job_id in job_ids:
            job = self.get_job(job_id)
            job.get_is_buildable(self, cached=False)
            job.get_is_stale(self, cached=False)
            job.get_should_run(self, cached=False, cache_set=cache_set)

    def update_new_nodes(self, node_ids):
        """Takes in a list of nodes to update, and it updates all of them
        assuming they have never been in the graph before.

        The list can include targets, jobs, and dependency nodes
        """
        job_node_ids = self.filter_job_ids(node_ids)
        target_node_ids = self.filter_target_ids(node_ids)

        self.update_targets(target_node_ids)
        self.update_jobs(job_node_ids)

    @staticmethod
    def consumer(queue):
        """Takes off a job from the queue and runs it"""
        while True:
            func_dict = queue.get()
            build_graph = func_dict["build_graph"]
            unique_id = func_dict["unique_id"]
            func = func_dict["function"]
            if func == "break":
                return
            args = func_dict["args"]
            kwargs = func_dict["kwargs"]
            func(build_graph, unique_id, *args, **kwargs)

    @staticmethod
    def finish_job(build_graph, job_id):
        """Takes in a unique_id and marks it as finished in the build graph and
        does what ever needs to happen next
        """
        build_graph.lock.acquire()
        build_graph.update_job_cache(job_id)
        next_job_ids_to_run = build_graph.get_next_jobs_to_run(job_id)
        for next_job_id_to_run in next_job_ids_to_run:
            next_job_to_run = build_graph.get_job(next_job_id_to_run)
            command = next_job_to_run.get_command(build_graph)
            build_graph.add_command_to_queue(next_job_to_run.unique_id,
                                             command)

        build_graph.lock.release()

    @staticmethod
    def finish_target(build_graph, target_id):
        """Takes in a target id and marks updates the values associated with it
        and then does what ever needs to happen next
        """
        build_graph.lock.acquire()
        build_graph.update_target_cache(target_id)
        update_job_ids = build_graph.get_creators(target_id)
        if not update_job_ids:
            update_job_ids = build_graph.get_dependants(target_id)
        for update_job_id in update_job_ids:
            next_job_ids_to_run = build_graph.get_next_jobs_to_run(
                    update_job_id)
            for next_job_id_to_run in next_job_ids_to_run:
                next_job_to_run = build_graph.get_job(next_job_id_to_run)
                command = next_job_to_run.get_command(build_graph)
                build_graph.add_command_to_queue(next_job_to_run.unique_id,
                                                 command)

        build_graph.lock.release()

    @staticmethod
    def run_command(build_graph, unique_id, command):
        """Takes in a command string to run as a subprocess"""
        args = shlex.split(command)
        p = subprocess.Popen(args)
        p.communicate()
        build_graph.add_command_to_queue(unique_id, BuildGraph.finish_job)

    def add_command_to_queue(self, unique_id, command):
        """Takes in a command string to run and adds it to the queue"""
        function = BuildGraph.run_command
        self.add_job_to_queue(unique_id, function, command)

    def add_job_to_queue(self, unique_id, function, *args, **kwargs):
        """Adds the function to the queue so that it can be run by a consumer"""
        func_dict = {
            "build_graph": self,
            "unique_id": unique_id,
            "function": function,
            "args": args,
            "kwargs": kwargs,
        }
        self.queue.put(func_dict)

    def consume(self):
        """Starts up the consumers and starts the running"""
        p = multiprocessing.Pool(self.number_of_consumers)
        p.map(BuildGraph.consumer,
              [self.queue for _ in xrange(self.number_of_consumers)])<|MERGE_RESOLUTION|>--- conflicted
+++ resolved
@@ -2,19 +2,9 @@
 and the build graph
 """
 
-<<<<<<< HEAD
-=======
 import arrow
 import collections
->>>>>>> cd55f679
 import copy
-import collections
-import multiprocessing
-import Queue
-import shlex
-import subprocess
-
-import arrow
 import networkx
 
 import builder.dependencies
@@ -169,8 +159,6 @@
         """
         networkx.write_dot(self, file_name)
 
-<<<<<<< HEAD
-=======
     def is_meta(self, meta_id):
         """Returns if the id passed in relates to a meta node"""
         meta = self.node[meta_id]
@@ -185,7 +173,6 @@
         if not self.is_meta(meta_id):
             raise RuntimeError("{} is not a meta node".format(meta_id))
 
->>>>>>> cd55f679
     def is_job(self, job_id):
         """Returns if the id passed in relates to a job node"""
         job = self.node[job_id]
@@ -362,10 +349,6 @@
         else:
             return self.get_dependants(target_id)
 
-<<<<<<< HEAD
-    def get_target(self, target_id):
-        """Returns the object corresponding to the target_id"""
-=======
     def get_meta(self, meta_id):
         """Returns the object corresponding to the meta_id"""
         self.assert_meta(meta_id)
@@ -374,7 +357,6 @@
     def get_target(self, target_id):
         """Returns the object corresponding to the target_id"""
         self.assert_target(target_id)
->>>>>>> cd55f679
         return self.node[target_id]["object"]
 
     def get_job(self, job_id):
@@ -421,47 +403,13 @@
 class BuildGraph(networkx.DiGraph):
     """The build object will control the rule dependency graph and the
     build graph"""
-<<<<<<< HEAD
-    def __init__(self, jobs, metas=None, number_of_consumers=None, config=None):
-=======
     def __init__(self, rule_dependency_graph, config=None):
->>>>>>> cd55f679
         super(BuildGraph, self).__init__()
         if config is None:
             config = {}
 
-<<<<<<< HEAD
-        if number_of_consumers is None:
-            number_of_consumers = multiprocessing.cpu_count()
-
-        self.jobs = jobs
-        self.rule_dep_graph = RuleDependencyGraph(jobs, metas=metas,
-                                                  config=config)
-        self.rule_dep_graph.construct()
-        self.config = config
-        self.time = arrow.get()
-        self.count = 0
-        self.cache_count = 0
-
-        self.number_of_consumers = number_of_consumers
-
-        self.queue = Queue.Queue()
-        self.lock = multiprocessing.Lock()
-
-    def write_rule_dep_graph(self, file_name):
-        """Ensures the rule dep graph exists and then writes it to file_name
-
-        If the rule dep graph doesn't exist then it is constructed. After the
-        graph is constructed it's write_dot is called
-
-        Args:
-            file_name: the name fo the file to write the dot file to
-        """
-        self.rule_dep_graph.write_dot(file_name)
-=======
         self.rule_dependency_graph = rule_dependency_graph
         self.config = config
->>>>>>> cd55f679
 
     def write_dot(self, file_name):
         """Writes the build graph to the file_name.
@@ -473,21 +421,7 @@
             file_name: the name for the file to write the dot file to"""
         networkx.write_dot(self, file_name)
 
-<<<<<<< HEAD
-    def construct_rule_dependency_graph(self):
-        """Builds a rule dependency graph using the same jobs as the build_graph
-
-        Uses the jobs that the build_graph will be made off of to make the rule
-        dependency graph.
-        """
-
-        self.rule_dep_graph.construct()
-        return self.rule_dep_graph
-
-    def add_node(self, node, new_nodes=None, attr_dict=None, **kwargs):
-=======
     def add_node(self, node, attr_dict=None, **kwargs):
->>>>>>> cd55f679
         """Adds a jobstate, target, dependency node to the graph
 
         A node is added to the graph where the object keyword of the node will
@@ -516,9 +450,6 @@
         if node.unique_id in self:
             node_data = self.node[node.unique_id]
             node = self.node[node.unique_id]["object"]
-        else:
-            if new_nodes is not None:
-                new_nodes.add(node.unique_id)
 
         if isinstance(node, builder.targets.Target):
             node_data["style"] = "filled"
@@ -532,8 +463,6 @@
         node = self.node[node.unique_id]["object"]
         return node
 
-<<<<<<< HEAD
-=======
     def is_target(self, target_id):
         target = self.node[target_id]
         if "object" not in target:
@@ -542,7 +471,6 @@
             return False
         return True
 
->>>>>>> cd55f679
     def is_job(self, job_id):
         """Returns if the node relating to job id is a job node"""
         job = self.node[job_id]
@@ -743,32 +671,6 @@
         else:
             return self.get_dependants(target_id)
 
-<<<<<<< HEAD
-    def get_ancestors(self, node_id, ancestors_list=None):
-        """Returns a list of all the ancestors for node id merged with
-        ancestor list
-        """
-        if ancestors_list is None:
-            ancestors_list = set([])
-
-        if node_id in ancestors_list:
-            return ancestors_list
-
-        for neighbor_id in self.neighbors(node_id):
-            self.get_ancestors(neighbor_id, ancestors_list=ancestors_list)
-
-        return ancestors_list
-
-    def get_all_ancestors(self, node_ids):
-        """Returns a list of all the ancestors for a given list of node ids"""
-        ancestors_list = set([])
-        for node_id in node_ids:
-            self.get_ancestors(node_id, ancestors_list)
-
-        return ancestors_list
-
-=======
->>>>>>> cd55f679
     def _connect_targets(self, node, target_type, targets, edge_data,
                          new_nodes):
         """Connets the node to it's targets
@@ -784,14 +686,10 @@
             edge_data: any extra data to be added to the edge dict
         """
         for target in targets:
-<<<<<<< HEAD
-            target = self.add_node(target, new_nodes=new_nodes)
-=======
             new = target.unique_id not in self
             target = self.add_node(target)
             if new:
                 new_nodes.append(target.unique_id)
->>>>>>> cd55f679
             self.add_edge(node.unique_id, target.unique_id, edge_data,
                           label=target_type)
 
@@ -819,28 +717,19 @@
         dependency = builder.dependencies.Dependency(dependency_type,
                                                      dependency_node_id)
 
-<<<<<<< HEAD
-        self.add_node(dependency, new_nodes=new_nodes,
-                      label=dependency_type.func_name)
-=======
         new = dependency.unique_id not in self
         self.add_node(dependency, label=dependency_type.func_name)
         if new:
             new_nodes.append(dependency.unique_id)
->>>>>>> cd55f679
 
         self.add_edge(dependency_node_id, node.unique_id, data,
                       label=dependency_type.func_name)
 
         for dependency in dependencies:
-<<<<<<< HEAD
-            dependency = self.add_node(dependency, new_nodes=new_nodes)
-=======
             new = dependency.unique_id not in self
             dependency = self.add_node(dependency)
             if new:
                 new_nodes.append(dependency.unique_id)
->>>>>>> cd55f679
             self.add_edge(dependency.unique_id, dependency_node_id, data,
                           label=dependency_type.func_name)
 
@@ -862,11 +751,7 @@
 
         # get the list of targets or dependencies to expand
         target_depends = {}
-<<<<<<< HEAD
-        unexpanded_job = self.rule_dep_graph.get_job(job.unexpanded_id)
-=======
         unexpanded_job = self.rule_dependency_graph.get_job(job.unexpanded_id)
->>>>>>> cd55f679
         if direction == "up":
             target_depends = unexpanded_job.get_dependencies(
                     build_context=job.build_context)
@@ -895,13 +780,8 @@
         return expanded_targets_list
 
     def _self_expand_next_direction(self, expanded_directions, depth,
-<<<<<<< HEAD
-                                    current_depth, top_jobs, new_nodes,
-                                    cache_set, direction):
-=======
                                     current_depth, new_nodes,
                                     cache_set, direction, directions_to_recurse):
->>>>>>> cd55f679
         """Expands out the next job nodes
 
         Args:
@@ -937,11 +817,7 @@
             # expand out the job and then add it to a list so that they can
             # continue the expansion later
             for unexpanded_next_node_id in unexpanded_next_node_ids:
-<<<<<<< HEAD
-                unexpanded_next_node = self.rule_dep_graph.get_job(
-=======
                 unexpanded_next_node = self.rule_dependency_graph.get_job(
->>>>>>> cd55f679
                         unexpanded_next_node_id)
                 next_nodes = next_nodes + unexpanded_next_node.expand(
                         expanded_direction.build_context)
@@ -950,15 +826,6 @@
 
         # continue expanding in the direction given
         for next_node in next_nodes:
-<<<<<<< HEAD
-            self._self_expand(next_node, direction, depth, current_depth,
-                              top_jobs, new_nodes, cache_set)
-        return next_nodes
-
-
-    def _self_expand(self, node, direction, depth, current_depth, top_jobs,
-                     new_nodes, cache_set=None):
-=======
             self._self_expand(next_node, directions_to_recurse, depth, current_depth,
                               new_nodes, cache_set)
         return next_nodes
@@ -966,7 +833,6 @@
 
     def _self_expand(self, node, direction, depth, current_depth, new_nodes,
                      cache_set):
->>>>>>> cd55f679
         """Input a node to expand and a build_context, magic ensues
 
         The node should already be an expanded node. It then expands out the
@@ -982,14 +848,10 @@
         if node.unique_id in cache_set:
             return
 
-<<<<<<< HEAD
-        self.add_node(node, new_nodes)
-=======
         new = node.unique_id not in self
         node = self.add_node(node)
         if new:
             new_nodes.append(node.unique_id)
->>>>>>> cd55f679
 
         expanded_targets = self._expand_direction(node, "down", new_nodes)
         expanded_dependencies = self._expand_direction(node, "up", new_nodes)
@@ -1001,81 +863,6 @@
             if current_depth >= depth:
                 return
 
-<<<<<<< HEAD
-        if direction == "up":
-            next_nodes = self._self_expand_next_direction(
-                    expanded_dependencies, depth, current_depth,
-                    top_jobs, new_nodes, cache_set, direction)
-            if not next_nodes:
-                top_jobs.add(node.unique_id)
-        if direction == "down":
-            next_nodes = self._self_expand_next_direction(expanded_targets,
-                                                          depth, current_depth,
-                                                          top_jobs, new_nodes,
-                                                          cache_set, direction)
-
-    def construct_build_graph(self, build_context, cache_set=None,
-                              top_jobs=None, new_nodes=None):
-        """Used to construct up a build graph using a build_context
-
-        takes in a start job from the build_context and follows a path in the
-        rule dependency graph, expanding every node that it hits and expanding
-        up the following nodes in the path
-
-        valid build_context:
-            requires:
-                start_node: the class name of the node to start with
-                start_node_start: the values that the start node require as
-                    well as any that may come after
-
-            optional:
-                exact:
-                    (default) False
-                    (possible) True, False
-                    True sets the depth to 0, overrides depth
-                    False does nothing
-                direction:
-                    XXX
-                    (not implemented) (default) up
-                    (possible) down, exact
-                    the direction to traverse in the graph
-                depth:
-                    (default) None
-                    (possible) integer value
-                    the maximum number of jobs to traverse
-                start_time:
-                    (default) arrow.get()
-                    (possible) any arrow timestamp
-                    the first timestamp floored to expand on
-                end_time:
-                    (default) arrow.get()
-                    (possible) any arrow timestmap
-                    the end timestamp floored to expand on
-                    if end_time is before start_time it is ignored
-                force:
-                    (default) False
-                    (possible) boolean
-                    the specifier for forcing a job. The top most job recieves
-                    this property
-        """
-        current_depth = 0
-        if build_context.get("exact", False):
-            depth = 1
-        else:
-            depth = build_context.get("depth", None)
-
-        if build_context.get("start_time") is None:
-            build_context["start_time"] = arrow.get()
-        if build_context.get("end_time") is None:
-            build_context["end_time"] = build_context["start_time"]
-        if not build_context.get("force"):
-            build_context["force"] = False
-
-        unexpanded_id = build_context["start_job"]
-        if not 'object' in self.rule_dep_graph.node[unexpanded_id]:
-            raise ValueError("Starting job with id {} not found in graph".format(unexpanded_id))
-        start_node = self.rule_dep_graph.node[unexpanded_id]["object"]
-=======
         if "up" in direction:
             new_direction = set(["up"])
             self._self_expand_next_direction(expanded_dependencies, depth,
@@ -1085,7 +872,6 @@
             self._self_expand_next_direction(expanded_targets, depth,
                                              current_depth, new_nodes,
                                              cache_set, "down", direction)
->>>>>>> cd55f679
 
     def add_job(self, new_job, build_context, direction=None, depth=None,
                 force=False):
@@ -1098,21 +884,6 @@
             depth: the number of job nodes deep to expand
             force: whether or not to force the new job
 
-<<<<<<< HEAD
-        if new_nodes is None:
-            new_nodes = set([])
-
-        if isinstance(start_node, builder.jobs.MetaTarget):
-            job_collection = start_node.get_job_collection()
-            for job_id in job_collection:
-                copy_build_context = copy.copy(build_context)
-                copy_build_context["start_job"] = job_id
-                self.construct_build_graph(copy_build_context,
-                                           cache_set=cache_set,
-                                           top_jobs=top_jobs,
-                                           new_nodes=new_nodes)
-            return
-=======
         Returns:
             A list of ids of nodes that are new to the graph during the adding
             of this new job
@@ -1129,18 +900,10 @@
                 new_nodes = new_nodes + self.add_job(job_id, build_context,
                                                      direction, depth)
             return new_nodes
->>>>>>> cd55f679
 
         start_job = self.rule_dependency_graph.get_job(new_job)
         expanded_jobs = start_job.expand(build_context)
 
-<<<<<<< HEAD
-        expanded_nodes = start_node.expand(build_context)
-        for expanded_node in expanded_nodes:
-            self._self_expand(expanded_node, "up", depth, current_depth,
-                              top_jobs, new_nodes, cache_set=cache_set)
-=======
->>>>>>> cd55f679
 
         current_depth = 0
         cache_set = set()
@@ -1185,29 +948,22 @@
         return should_run_list
 
     def get_target(self, target_id):
-<<<<<<< HEAD
-=======
         """
         Fetch target with the given ID
         """
         return self.node[target_id]["object"]
 
     def get_job(self, job_id):
->>>>>>> cd55f679
-        """
-        Fetch target with the given ID
-        """
-<<<<<<< HEAD
-        return self.node[target_id]['object']
-=======
+        """
+        Fetch job with the given ID
+        """
         return self.rule_dependency_graph.get_job(job_id)
->>>>>>> cd55f679
-
-    def get_job(self, job_id):
+
+    def get_job_state(self, job_state_id):
         """
         Fetch job state with the given ID
         """
-        return self.node[job_id]['object']
+        return self.node[job_state_id]['object']
 
     def get_next_jobs_to_run(self, job_id, update_set=None):
         """Returns the jobs that are below job_id that need to run"""
@@ -1277,8 +1033,6 @@
     def update_targets(self, target_ids):
         """Takes in a list of target ids and updates all of their needed
         values
-<<<<<<< HEAD
-=======
         """
         update_function_list = collections.defaultdict(list)
         for target_id in target_ids:
@@ -1302,122 +1056,21 @@
     def update(self, target_id):
         """Checks what should happen now that there is new information
         on a target
->>>>>>> cd55f679
-        """
-        update_function_list = collections.defaultdict(list)
-        for target_id in target_ids:
-            target = self.get_target(target_id)
-            func = target.get_bulk_exists_mtime
-            update_function_list[func].append(target_id)
-
-        for update_function, target_ids in update_function_list.iteritems():
-            exists_mtime_dict = update_function(target_ids)
-            for target_id in target_ids:
-                target = self.get_target(target_id)
-                target.exists = exists_mtime_dict[target_id]["exists"]
-                target.mtime = exists_mtime_dict[target_id]["mtime"]
-
-    def update_jobs(self, job_ids):
-        """Takes in a list of job ids and updates all of their needed values"""
-        job_ids = self.get_all_ancestors(job_ids)
-        job_ids = self.filter_job_ids(job_ids)
-
-        cache_set = set([])
-        for job_id in job_ids:
-            job = self.get_job(job_id)
-            job.get_is_buildable(self, cached=False)
-            job.get_is_stale(self, cached=False)
-            job.get_should_run(self, cached=False, cache_set=cache_set)
-
-    def update_new_nodes(self, node_ids):
-        """Takes in a list of nodes to update, and it updates all of them
-        assuming they have never been in the graph before.
-
-        The list can include targets, jobs, and dependency nodes
-        """
-        job_node_ids = self.filter_job_ids(node_ids)
-        target_node_ids = self.filter_target_ids(node_ids)
-
-        self.update_targets(target_node_ids)
-        self.update_jobs(job_node_ids)
-
-    @staticmethod
-    def consumer(queue):
-        """Takes off a job from the queue and runs it"""
-        while True:
-            func_dict = queue.get()
-            build_graph = func_dict["build_graph"]
-            unique_id = func_dict["unique_id"]
-            func = func_dict["function"]
-            if func == "break":
-                return
-            args = func_dict["args"]
-            kwargs = func_dict["kwargs"]
-            func(build_graph, unique_id, *args, **kwargs)
-
-    @staticmethod
-    def finish_job(build_graph, job_id):
-        """Takes in a unique_id and marks it as finished in the build graph and
-        does what ever needs to happen next
-        """
-        build_graph.lock.acquire()
-        build_graph.update_job_cache(job_id)
-        next_job_ids_to_run = build_graph.get_next_jobs_to_run(job_id)
-        for next_job_id_to_run in next_job_ids_to_run:
-            next_job_to_run = build_graph.get_job(next_job_id_to_run)
-            command = next_job_to_run.get_command(build_graph)
-            build_graph.add_command_to_queue(next_job_to_run.unique_id,
-                                             command)
-
-        build_graph.lock.release()
-
-    @staticmethod
-    def finish_target(build_graph, target_id):
-        """Takes in a target id and marks updates the values associated with it
-        and then does what ever needs to happen next
-        """
-        build_graph.lock.acquire()
-        build_graph.update_target_cache(target_id)
-        update_job_ids = build_graph.get_creators(target_id)
-        if not update_job_ids:
-            update_job_ids = build_graph.get_dependants(target_id)
-        for update_job_id in update_job_ids:
-            next_job_ids_to_run = build_graph.get_next_jobs_to_run(
-                    update_job_id)
-            for next_job_id_to_run in next_job_ids_to_run:
-                next_job_to_run = build_graph.get_job(next_job_id_to_run)
-                command = next_job_to_run.get_command(build_graph)
-                build_graph.add_command_to_queue(next_job_to_run.unique_id,
-                                                 command)
-
-        build_graph.lock.release()
-
-    @staticmethod
-    def run_command(build_graph, unique_id, command):
-        """Takes in a command string to run as a subprocess"""
-        args = shlex.split(command)
-        p = subprocess.Popen(args)
-        p.communicate()
-        build_graph.add_command_to_queue(unique_id, BuildGraph.finish_job)
-
-    def add_command_to_queue(self, unique_id, command):
-        """Takes in a command string to run and adds it to the queue"""
-        function = BuildGraph.run_command
-        self.add_job_to_queue(unique_id, function, command)
-
-    def add_job_to_queue(self, unique_id, function, *args, **kwargs):
-        """Adds the function to the queue so that it can be run by a consumer"""
-        func_dict = {
-            "build_graph": self,
-            "unique_id": unique_id,
-            "function": function,
-            "args": args,
-            "kwargs": kwargs,
-        }
-        self.queue.put(func_dict)
-
-    def consume(self):
-        """Starts up the consumers and starts the running"""
-        p = multiprocessing.Pool(self.number_of_consumers)
-        p.map(BuildGraph.consumer,
-              [self.queue for _ in xrange(self.number_of_consumers)])+        """
+        self.update_target_cache(target_id)
+        producer_ids = self.predecessors(target_id)
+        producers_exist = False
+        for producer_id in producer_ids:
+            producers_exist = True
+            next_jobs = self.get_next_jobs_to_run(producer_id)
+            for next_job in next_jobs:
+                self.run(next_job)
+        if producers_exist == False:
+            for depends_id in self.neighbors(target_id):
+                for job_id in self.neighbors(depends_id):
+                    next_jobs = self.get_next_jobs_to_run(job_id)
+                    for next_job in next_jobs:
+                        self.run(next_job)
+
+    def run(self, job_id):
+        raise NotImplementedError()