"""Used to implement the basic framework around job nodes. Job nodes are
the nodes that can be called and will perform an action.
"""

import arrow

import builder.expanders
import builder.targets
from builder.util import convert_to_timedelta

class JobState(object):
    """A job state is basically a job in the build graph. It is used to keep
    state on the specific job
    """
<<<<<<< HEAD
    def __init__(self, unexpanded_id, unique_id, build_context,
                 cache_time, config=None):
=======
    def __init__(self, unexpanded_id, unique_id, build_context, command,
            cache_time, config=None, meta=None):
>>>>>>> 06efa1a4
        if config is None:
            config = {}
        if meta is None:
            meta = {}

        self.unexpanded_id = unexpanded_id
        self.unique_id = unique_id
        self.build_context = build_context
        self.cache_time = cache_time
        self.config = config
        self.meta = meta

        self.stale = None
        self.buildable = None
        self.should_run = None
        self.parents_should_not_run = None
        self.expanded_directions = {"up": False, "down": False}

    def __repr__(self):
        return "{}:{}".format(self.unexpanded_id, self.unique_id)

    def get_stale_alternates(self, build_graph):
        """Returns True if the job does not have an alternate or if any
        of it's alternates don't exist
        """
        alt = False
        alternate_edges = build_graph.out_edges(self.unique_id, data=True)
        for alt_edge in alternate_edges:
            if alt_edge[2]["label"] == "alternates":
                alt = True
                alternate_id = alt_edge[1]
                alternate = (build_graph.node[alternate_id]["object"])
                if not alternate.get_exists():
                    return True
        return not alt

    def update_stale(self, new_value, build_graph):
        """Updates the stale value of the node and then updates all the above
        nodes.

        This is needed due to alternates. If the job above this job has an
        alternate that is this job's target, then the above job may not be
        stale when it's target doesn't exist.
        If this job is stale then it needs the targert from the above job.
        Therefore this job will then tell the above job that it needs to be
        stale. That is the goal of this function.

        If the new value is True and the old value was not True then
        everything above it is updated.
        Updating the above involves looking at all the dependencies.
        If a dependency doesn't exist, then it updates the job of the
        dependency to stale
        """
        if new_value == True and self.stale != True:
            self.stale = new_value
            for depends_node_id in build_graph.predecessors(self.unique_id):
                for dependency_id in build_graph.predecessors(depends_node_id):
                    dependency = build_graph.node[dependency_id]["object"]
                    if not dependency.get_exists():
                        in_edges = build_graph.in_edges(
                            dependency_id, data=True)
                        for in_edge in in_edges:
                            if in_edge[2]["label"] == "produces":
                                (build_graph.node[in_edge[0]]["object"]
                                 .update_stale(True, build_graph))
        self.stale = new_value

    def get_minimum_target_mtime(self, build_graph):
        """Returns the minimum target mtime or returns True if a stale condition
        is met

        Stale conditions are the following:
            - There are no targets for the job
            - The job has no produces and an alternate is missing
            - The job is missing a produces and is missing an alternates or
                doesn't have an alternate

        Returns:
            True: if a stale condition is met
            Minimum mtime: if no stale condition is met the lowest mtime of
                the targets, returned
        """
        # There are no targets so it is just a cron job with dependencies
        out_edges = build_graph.out_edges(self.unique_id, data=True)
        if not out_edges:
            return True

        # The target doesn't produce anything so it only depends on it's
        # alternates
        producing_edges = [x for x in out_edges if x[2]["label"] == "produces"]
        if not producing_edges:
            return self.get_stale_alternates(build_graph)

        alt_check = False
        target_mtimes = [float("inf")]
        for produce_edge in producing_edges:
            # edge is form (src_node_id, dest_node_id, data_dict)
            target = produce_edge[2]
            if produce_edge[2].get("ignore_produce", False):
                continue

            target_id = produce_edge[1]
            target = build_graph.node[target_id]["object"]
            if not target.get_exists() and not alt_check:
                if self.get_stale_alternates(build_graph):
                    return True
            else:
                if produce_edge[2].get("ignore_mtime", False):
                    continue
                target_mtimes.append(target.get_mtime())

        min_target_mtime = min(target_mtimes)
        return min_target_mtime

    def get_maximum_dependency_mtime(self, build_graph, minimum_target_mtime):
        """Returns True if a dependency mtime is greater than the
        minimum_target_mtime
        """
        for in_edge in build_graph.in_edges(self.unique_id, data=True):
            if in_edge[2].get("ignore_mtime", False):
                continue
            dependency_node_id = in_edge[0]
            for dependency_id in build_graph.predecessors(dependency_node_id):
                dependency = build_graph.node[dependency_id]["object"]
                if dependency.get_exists():
                    if dependency.get_mtime() > minimum_target_mtime:
                        return True
        return False

    def get_stale(self, build_graph, cached=True):
        """Returns whether or not the job needs to run to update it's output

        Often this job will look at the mtime of it's inputs and it's outputs
        and determine if the job needs to run

        Stale conditions:
            The job has been updated to stale with update_stale
            A target doesn't exist and the job doesn't have an alternate
            A target doesn't exist and a single alternate doesn't exist
            A target's mtime is lower than a dependency's mtime
            The job has no targets
            The job has no produces and is missing an alternates
        """
        if cached and self.stale != None:
            return self.stale
        if not self.past_cache_time(build_graph):
            self.stale = False
            return False

        minimum_target_mtime = self.get_minimum_target_mtime(build_graph)
        if minimum_target_mtime is True:
            self.update_stale(True, build_graph)
            return True

        greater_mtime = self.get_maximum_dependency_mtime(
            build_graph, minimum_target_mtime)
        if greater_mtime:
            self.update_stale(True, build_graph)
            return True

        self.update_stale(False, build_graph)
        return False

    def get_buildable(self, build_graph, cached=True):
        """Returns whether or not the job is buildable

        Buildability is true when all the depends are met. This is true when
        all of the depends node's return True

        Buildable conditions:
            All the above dependency nodes return true
        """
        if cached and self.buildable is not None:
            return self.buildable

        for dependency_node_id in build_graph.predecessors(self.unique_id):
            dependency_node = build_graph.node[dependency_node_id]
            dependency_func = dependency_node["object"].func
            buildable_ids = build_graph.predecessors(dependency_node_id)
            buildable_nodes = []
            for buildable_id in buildable_ids:
                buildable_nodes.append(
                    build_graph.node[buildable_id]["object"])
            buildable = dependency_func(buildable_nodes)
            if not buildable:
                self.buildable = False
                return False

        self.buildable = True
        return True

    def past_cache_time(self, build_graph):
        """Returns true if the job is past it's cache time

        This implementation returns true if the oldest mtime is older than
        the cache_time or if non of the targets exist
        """
        cache_time = self.cache_time
        if cache_time is None:
            return True
        cache_delta = convert_to_timedelta(cache_time)
        current_time = arrow.get()
        for target_edge in build_graph.out_edges(self.unique_id, data=True):
            if target_edge[2]["label"] == "produces":
                target = build_graph.node[target_edge[1]]["object"]
                if not target.get_exists():
                    return True
                elif arrow.get(target.get_mtime()) + cache_delta < current_time:
                    return True
        return False

    def all_dependencies(self, build_graph):
        """Returns whether or not all the jobs dependencies exist"""
        for depends_node_id in build_graph.predecessors(self.unique_id):
            for dependency_id in build_graph.predecessors(depends_node_id):
                dependency = build_graph.node[dependency_id]["object"]
                if not dependency.get_exists():
                    return False
        return True

    def past_curfew(self):
        """Returns whether or not the job is past it's curfew

        True by default
        """
        return True

    def get_parent_jobs(self, build_graph):
        """Returns a list of all the parent jobs"""
        parent_jobs = []
        for depends_node_id in build_graph.predecessors(self.unique_id):
            for dependency_id in build_graph.predecessors(depends_node_id):
                parent_jobs = (parent_jobs +
                               build_graph.predecessors(dependency_id))
        return parent_jobs

    def update_lower_nodes_should_run(self, build_graph, cache_set=None,
                                      update_set=None):
        """Updates whether or not the job should run based off the new
        information on the referrer
        """
        if update_set is None:
            update_set = set([])

        if self.unique_id in update_set:
            return

        self.get_should_run(build_graph, cached=False, cache_set=cache_set)
        for target_id in build_graph.neighbors(self.unique_id):
            for depends_id in build_graph.neighbors(target_id):
                for job_id in build_graph.neighbors(depends_id):
                    job = build_graph.node[job_id]["object"]
                    job.update_lower_nodes_should_run(
                        build_graph, cache_set=cache_set,
                        update_set=update_set)

        update_set.add(self.unique_id)

    def get_parents_should_not_run(self, build_graph, cache_time,
                                   cached=True, cache_set=None):
        """Returns whether or not any contiguous ancestor job with the
        same cache_time bool value should run

        False if an ancestor should run
        True if no ancestor should run
        """
        if cached and self.parents_should_not_run is not None:
            return self.parents_should_not_run

        if cache_set is None:
            cache_set = set([])
        if (self.unique_id in cache_set and
                self.parents_should_not_run is not None):
            return self.parents_should_not_run

        for dependency_id in self.get_parent_jobs(build_graph):
            dependency = build_graph.node[dependency_id]["object"]
            has_cache_time = dependency.cache_time is not None
            if has_cache_time == cache_time:
                parents_should_not_run = dependency.get_parents_should_not_run(
                        build_graph, has_cache_time, cached=cached,
                        cache_set=cache_set)
                should_run_immediate = dependency.get_should_run_immediate(
                        build_graph, cached=cached)
                if not parents_should_not_run or should_run_immediate:
                    self.parents_should_not_run = False
                    cache_set.add(self.unique_id)
                    return False

        cache_set.add(self.unique_id)
        self.parents_should_not_run = True
        return True

    def get_should_run_immediate(self, build_graph, cached=True):
        """Returns whether or not the node should run not caring about the
        ancestors should run status
        """
        if self.build_context.get("force", False):
            return True
        if cached and self.should_run is not None:
            return self.should_run

        has_cache_time = self.cache_time is not None
        stale = self.get_stale(build_graph)
        buildable = self.get_buildable(build_graph)
        if not stale or not buildable:
            self.should_run = False
            return False

        past_curfew = self.past_curfew()
        all_dependencies = self.all_dependencies(build_graph)
        if has_cache_time or past_curfew or all_dependencies:
            self.should_run = True
            return True
        self.should_run = False
        return False

    def get_should_run(self, build_graph, cached=True, cache_set=None):
        """Returns whether or not the job should run

        depends on it's current state and whether or not it's ancestors
        should run
        """
        should_run_immediate = self.get_should_run_immediate(build_graph,
                                                             cached=cached)

        cache_time = self.cache_time is not None

        parents_should_not_run = self.get_parents_should_not_run(
            build_graph, cache_time, cached=cached, cache_set=cache_set)

        return should_run_immediate and parents_should_not_run

    def get_command(self, build_graph):
        """Returns the job's expanded command"""
        unexpanded_job = (build_graph.rule_dep_graph
                                     .node[self.unexpanded_id]["object"])
        return unexpanded_job.get_command(self.unique_id, self.build_context,
                                          build_graph)

class TimestampExpandedJobState(JobState):
    def __init__(self, unexpanded_id, unique_id, build_context,
                 cache_time, curfew, config=None):
        super(TimestampExpandedJobState, self).__init__(unexpanded_id,
                unique_id, build_context, cache_time)
        self.curfew = curfew

    def past_curfew(self):
        time_delta = convert_to_timedelta(self.curfew)
        end_time = self.build_context["end_time"]
        curfew_time = end_time + time_delta
        return curfew_time < arrow.get()

class MetaJobState(TimestampExpandedJobState):
    def __init__(self, unexpanded_id, unique_id, build_context,
                 cache_time, curfew, config=None):
        super(MetaJobState, self).__init__(unexpanded_id, unique_id,
                                           build_context, cache_time, curfew,
                                           config=config)

    def get_should_run_immediate(self, build_graph, cached=True):
        return False

    def get_should_run(self, build_graph, cached=True, cache_set=None):
        return False


class Job(object):
    """A job"""
    def __init__(self, unexpanded_id="job", cache_time=None, targets=None,
                 dependencies=None, config=None):
        if targets is None:
            targets = {}

        if dependencies is None:
            dependencies = {}

        if config is None:
            config = {}

        self.unexpanded_id = unexpanded_id
        self.cache_time = cache_time
        self.targets = targets
        self.dependencies = dependencies
        self.config = config

    def get_expandable_id(self):
        """Returns the unexpanded_id with any expansion neccessary information
        appended
        """
        return self.unexpanded_id

    def get_state_type(self):
        """Returns the type of state to use for expansions"""
        return JobState

    def expand(self, build_context):
        """Used to expand the node using a build context returns a list of
        nodes

        a typical expansion is a timestamp expansion where build
        context would use start time and end time and the node
        would expand from there
        """
        state_type = self.get_state_type()
        return [state_type(self.unexpanded_id, self.get_expandable_id(),
                           build_context, self.cache_time)]

    def get_enable(self):
        """Used to determine if the node should end up in the build graph
        or not. For example, when the deployment doesn't have backbone
        no backbone node should be in the graph
        """
        return True

    def get_command(self, unique_id, build_context, build_graph):
        """Used to get the command related to the command"""
        return "base command for " + self.unexpanded_id

    def get_dependencies(self, build_context=None):
        """most jobs will depend on the existance of a file, this is what is
        returned here. It is in the form
        {
            "dependency_type": [
                dependency_class,
            ],
        }
        """
        return self.dependencies

    def get_targets(self, build_context=None):
        """most jobs will output a target, specify them here
        form:
            {
                "target_type": [
                    target_class
                ],
            }
        """
        return self.targets


class TimestampExpandedJob(Job):
    """A job that combines the timestamp expadned node and the job node
    logic
    """
    def __init__(self, unexpanded_id="timestamp_expanded_job", cache_time=None,
                 curfew="10min", file_step="5min", targets=None,
                 dependencies=None, config=None):
        super(TimestampExpandedJob, self).__init__(unexpanded_id=unexpanded_id,
                                                   cache_time=cache_time,
                                                   targets=targets,
                                                   dependencies=dependencies,
                                                   config=config)

        self.curfew = curfew
        self.file_step = file_step

    def get_expandable_id(self):
        return self.unexpanded_id + "_%Y-%m-%d-%H-%M"

    def get_state_type(self):
        return TimestampExpandedJobState

    def expand(self, build_context):
        """Expands the node based off of the file step and the start and
        end times
        """
        job_type = self.get_state_type()
        expanded_contexts = (builder.expanders
                                    .TimestampExpander
                                    .expand_build_context(
                                            build_context,
                                            self.get_expandable_id(),
                                            self.file_step))

        expanded_nodes = []
        for expanded_id, build_context in expanded_contexts.iteritems():
            expanded_node = job_type(self.unexpanded_id, expanded_id,
                                     build_context, self.cache_time,
                                     self.curfew, config=self.config)
            expanded_nodes.append(expanded_node)

        return expanded_nodes


class MetaTarget(object):
    """Meta targets point to jobs in the graph. Meta targets are only in rule
    dependency graphs and should never be expanded in to the build graph. When
    exapanding the graph the meta targets should simply forward the expansion to
    the next jobs.
    """
    def __init__(self, unexpanded_id="meta_target", job_collection=None,
                 config=None):
        if job_collection is None:
            job_collection = {}

        if config is None:
            config = {}

        self.unexpanded_id = unexpanded_id
        self.job_collection = job_collection
        self.config = config

    def get_job_collection(self):
        """Returns the jobs that it should be pointing to."""
        return self.job_collection

    def get_enable(self):
        """Returns whether or not the meta job should be inserted in the
        graph
        """
        return True<|MERGE_RESOLUTION|>--- conflicted
+++ resolved
@@ -12,13 +12,8 @@
     """A job state is basically a job in the build graph. It is used to keep
     state on the specific job
     """
-<<<<<<< HEAD
     def __init__(self, unexpanded_id, unique_id, build_context,
-                 cache_time, config=None):
-=======
-    def __init__(self, unexpanded_id, unique_id, build_context, command,
             cache_time, config=None, meta=None):
->>>>>>> 06efa1a4
         if config is None:
             config = {}
         if meta is None:
