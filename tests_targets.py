"""Used to test the various functions used to implement the
build api specifically the target ones
"""

import fnmatch
import unittest

import mock

import testing
import builder.targets


class LocalFileSystemTargetTest(unittest.TestCase):
    """Used to test specifically the local file system implemention of
    a target
    """
    @staticmethod
    def mock_mtime_generator(file_dict):
        """Used to generate a fake os.stat

        takes in a list of files and returns a function that will return the
        mtime corresponding to the path passed to it
        """
        def mock_mtime(path):
            """Returns the mtime corresponding to the path

            raises:
                OSError: if the path is not in the file_dict
            """
            if path not in file_dict:
                raise OSError(2, "No such file or directory")
            mock_stat = mock.Mock()
            mock_stat.st_mtime = file_dict[path]
            return mock_stat
        return mock_mtime


    @testing.unit
    def test_non_cached_mtime(self):
        # given
        path1 = "local_path/1"
        path2 = "local_path/2"

        mtimes = {
                "local_path/1": 1
        }

        mock_mtime = LocalFileSystemTargetTest.mock_mtime_generator(mtimes)

        # when
        build_context = {}
        file1 = builder.targets.LocalFileSystemTarget(
                path1, path1, build_context)
        file2 = builder.targets.LocalFileSystemTarget(
                path2, path2, build_context)

        with mock.patch("os.stat", mock_mtime):
            mtime1 = (builder.targets.LocalFileSystemTarget
                        .non_cached_mtime(file1.unique_id))
            mtime2 = (builder.targets.LocalFileSystemTarget
                        .non_cached_mtime(file2.unique_id))

        self.assertEqual(mtime1, 1)
        self.assertIsNone(mtime2)

    @testing.unit
    def test_get_exists(self):
        # given
        path1 = "local_path/1"
        path2 = "local_path/2"

        mtimes = {
            "local_path/1": 1
        }

        mock_mtime = LocalFileSystemTargetTest.mock_mtime_generator(mtimes)

        # when
        build_context = {}
        file1 = builder.targets.LocalFileSystemTarget(
                path1, path1, build_context)
        file2 = builder.targets.LocalFileSystemTarget(
                path2, path2, build_context)

        with mock.patch("os.stat", mock_mtime):
            exists1 = file1.get_exists()
            exists2 = file2.get_exists()

        self.assertTrue(exists1)
        self.assertFalse(exists2)

    @testing.unit
    def test_get_mtime(self):
        # given
        path1 = "local_path/1"
        path2 = "local_path/2"

        mtimes = {
            "local_path/1": 1
        }

        mock_mtime = LocalFileSystemTargetTest.mock_mtime_generator(mtimes)

        # when
        build_context = {}
        file1 = builder.targets.LocalFileSystemTarget(
                path1, path1, build_context)
        file2 = builder.targets.LocalFileSystemTarget(
                path2, path2, build_context)

        with mock.patch("os.stat", mock_mtime):
            mtime1 = file1.get_mtime()
            mtime2 = file2.get_mtime()

        self.assertEqual(mtime1, 1)
        self.assertIsNone(mtime2)

    @testing.unit
    def test_get_bulk_exists_mtime(self):
        # given
        path1_file = "local_path/1"
        path1 = builder.targets.LocalFileSystemTarget(path1_file, path1_file,
                                                      {})
        path2_file = "local_path/2"
        path2 = builder.targets.LocalFileSystemTarget(path2_file, path2_file,
                                                      {})

        mtimes = {
            "local_path/1": 1
        }

        mock_mtime = LocalFileSystemTargetTest.mock_mtime_generator(mtimes)

        # when
        build_context = {}
        file1 = builder.targets.LocalFileSystemTarget(
                path1_file, path1_file, build_context)

        mtime_fetcher = file1.get_bulk_exists_mtime

        with mock.patch("os.stat", mock_mtime):
            mtimes_exists = mtime_fetcher([path1, path2])
<<<<<<< HEAD
            file1_exists = mtimes_exists[path1]["exists"]
            file2_exists = mtimes_exists[path2]["exists"]
            file1_mtime = mtimes_exists[path1]["mtime"]
            file2_mtime = mtimes_exists[path2]["mtime"]
=======
            file1_exists = mtimes_exists[path1_file]["exists"]
            file2_exists = mtimes_exists[path2_file]["exists"]
            file1_mtime = mtimes_exists[path1_file]["mtime"]
            file2_mtime = mtimes_exists[path2_file]["mtime"]
>>>>>>> cd55f679

        self.assertTrue(file1_exists)
        self.assertFalse(file2_exists)
        self.assertEqual(file1_mtime, 1)
        self.assertEqual(file2_mtime, None)


class S3BackedLocalFileSystemTargetTest(unittest.TestCase):
    """Used to test specifically the local file system implemention of
    a target
    """
    @staticmethod
    def mock_s3_mtime_generator(file_dict):
        """Used to generate a fake os.stat

        takes in a list of files and returns a function that will return the
        mtime corresponding to the path passed to it
        """
        def mock_s3_mtime(path):
            """Returns the mtime corresponding to the path

            raises:
                OSError: if the path is not in the file_dict
            """
            path = path[0]
            if path not in file_dict:
                return {path: None}
            return {path: file_dict[path]}
        return mock_s3_mtime

    @staticmethod
    def mock_s3_bulk_mtime_generator(file_dict):
        """Used to generate a fake os.stat

        takes in a list of files and returns a function that will return the
        mtime corresponding to the path passed to it
        """
        def mock_bulk_mtime(paths):
            """Returns the mtime corresponding to the path

            raises:
                OSError: if the path is not in the file_dict
            """
            mtime_dict = {}
            for path in paths:
                for file in file_dict:
                    if file.startswith(path):
                        mtime_dict[file] = file_dict[file]
            return mtime_dict
        return mock_bulk_mtime

    @testing.unit
    def test_get_exists(self):
        # given
        path1 = "local_path/1"
        path2 = "local_path/2"
        path3 = "local_path/3"
        path4 = "local_path/4"

        local_mtimes = {
            path1: 1,
            path2: 2,
        }

        remote_mtimes = {
            path1: 3,
            path4: 4,
        }

        mock_local_mtime = (LocalFileSystemTargetTest
                .mock_mtime_generator(local_mtimes))

        mock_remote_mtime = (S3BackedLocalFileSystemTargetTest
                .mock_s3_mtime_generator(remote_mtimes))

        # when
        build_context = {}
        file1 = builder.targets.S3BackedLocalFileSystemTarget(
                path1, path1, build_context)
        file2 = builder.targets.S3BackedLocalFileSystemTarget(
                path2, path2, build_context)
        file3 = builder.targets.S3BackedLocalFileSystemTarget(
                path3, path3, build_context)
        file4 = builder.targets.S3BackedLocalFileSystemTarget(
                path4, path4, build_context)

        with mock.patch("os.stat", mock_local_mtime), \
                mock.patch("deepy.store.ls_files_remote", mock_remote_mtime):
            exists1 = file1.get_exists()
            exists2 = file2.get_exists()
            exists3 = file3.get_exists()
            exists4 = file4.get_exists()

        # then
        self.assertTrue(exists1)
        self.assertTrue(exists2)
        self.assertFalse(exists3)
        self.assertTrue(exists4)

    @testing.unit
    def test_get_mtime(self):
        # given
        path1 = "local_path/1"
        path2 = "local_path/2"
        path3 = "local_path/3"
        path4 = "local_path/4"

        local_mtimes = {
            path1: 1,
            path2: 2,
        }

        remote_mtimes = {
            path1: 3,
            path4: 4,
        }

        mock_local_mtime = (LocalFileSystemTargetTest
                .mock_mtime_generator(local_mtimes))

        mock_remote_mtime = (S3BackedLocalFileSystemTargetTest
                .mock_s3_mtime_generator(remote_mtimes))

        # when
        build_context = {}
        file1 = builder.targets.S3BackedLocalFileSystemTarget(
                path1, path1, build_context)
        file2 = builder.targets.S3BackedLocalFileSystemTarget(
                path2, path2, build_context)
        file3 = builder.targets.S3BackedLocalFileSystemTarget(
                path3, path3, build_context)
        file4 = builder.targets.S3BackedLocalFileSystemTarget(
                path4, path4, build_context)

        with mock.patch("os.stat", mock_local_mtime), \
                mock.patch("deepy.store.ls_files_remote", mock_remote_mtime):
            mtime1 = file1.get_mtime()
            mtime2 = file2.get_mtime()
            mtime3 = file3.get_mtime()
            mtime4 = file4.get_mtime()

        # then
        self.assertEqual(mtime1, 3)
        self.assertEqual(mtime2, 2)
        self.assertIsNone(mtime3)
        self.assertEqual(mtime4, 4)

    @testing.unit
    def test_get_bulk_exists_mtime(self):
        # given
        path1_file = "local_path/1"
        path1 = builder.targets.LocalFileSystemTarget(path1_file, path1_file,
                                                      {})
        path2_file = "local_path/2"
        path2 = builder.targets.LocalFileSystemTarget(path2_file, path2_file,
                                                      {})
        path3_file = "local_path/3"
        path3 = builder.targets.LocalFileSystemTarget(path3_file, path3_file,
                                                      {})
        path4_file = "local_path/4"
        path4 = builder.targets.LocalFileSystemTarget(path4_file, path4_file,
                                                      {})

        local_mtimes = {
            path1_file: 1,
            path2_file: 2,
        }

        remote_mtimes = {
            path1_file: 3,
            path4_file: 4,
        }

        mock_local_mtime = (LocalFileSystemTargetTest
                .mock_mtime_generator(local_mtimes))

        mock_remote_mtime = (S3BackedLocalFileSystemTargetTest
                .mock_s3_bulk_mtime_generator(remote_mtimes))

        # when
        build_context = {}
        file1 = builder.targets.S3BackedLocalFileSystemTarget(
                path1_file, path1_file, build_context)

        mtime_fetcher = file1.get_bulk_exists_mtime

        with mock.patch("os.stat", mock_local_mtime), \
                mock.patch("deepy.store.list_files_remote", mock_remote_mtime):
            mtimes_exists = mtime_fetcher([path1, path2, path3, path4])
<<<<<<< HEAD
            file1_exists = mtimes_exists[path1]["exists"]
            file2_exists = mtimes_exists[path2]["exists"]
            file3_exists = mtimes_exists[path3]["exists"]
            file4_exists = mtimes_exists[path4]["exists"]
            file1_mtime = mtimes_exists[path1]["mtime"]
            file2_mtime = mtimes_exists[path2]["mtime"]
            file3_mtime = mtimes_exists[path3]["mtime"]
            file4_mtime = mtimes_exists[path4]["mtime"]
=======
            file1_exists = mtimes_exists[path1_file]["exists"]
            file2_exists = mtimes_exists[path2_file]["exists"]
            file3_exists = mtimes_exists[path3_file]["exists"]
            file4_exists = mtimes_exists[path4_file]["exists"]
            file1_mtime = mtimes_exists[path1_file]["mtime"]
            file2_mtime = mtimes_exists[path2_file]["mtime"]
            file3_mtime = mtimes_exists[path3_file]["mtime"]
            file4_mtime = mtimes_exists[path4_file]["mtime"]
>>>>>>> cd55f679

        self.assertTrue(file1_exists)
        self.assertTrue(file2_exists)
        self.assertFalse(file3_exists)
        self.assertTrue(file4_exists)
        self.assertEqual(file1_mtime, 3)
        self.assertEqual(file2_mtime, 2)
        self.assertIsNone(file3_mtime)
        self.assertEqual(file4_mtime, 4)


class GlobLocalFileSystemTargetTest(unittest.TestCase):
    """Used to test specifically the local file system implemention of
    a target
    """

    @staticmethod
    def mock_glob_list_generator(file_dict):
        """Used to generate a fake os.stat

        takes in a list of files and returns a function that will return the
        mtime corresponding to the path passed to it
        """
        def mock_glob_list(path_pattern):
            """Returns the mtime corresponding to the path

            raises:
                OSError: if the path is not in the file_dict
            """
            path_list = []
            for path in file_dict:
                if fnmatch.fnmatchcase(path, path_pattern):
                    path_list.append(path)
            return path_list
        return mock_glob_list

    @testing.unit
    def test_get_exists(self):
        # given
        glob1 = "local_path/1/*.gz"
        glob1_path1 = "local_path/1/1.gz"
        glob1_path2 = "local_path/1/2.gz"

        glob2 = "local_path/2/*.gz"

        mtimes = {
            glob1_path1: 1,
            glob1_path2: 2,
        }

        mock_mtime = LocalFileSystemTargetTest.mock_mtime_generator(mtimes)

        mock_glob = (GlobLocalFileSystemTargetTest
                .mock_glob_list_generator(mtimes))

        # when
        build_context = {}

        glob_target1 = builder.targets.GlobLocalFileSystemTarget(
                glob1, glob1, build_context)
        glob_target2 = builder.targets.GlobLocalFileSystemTarget(
                glob2, glob2, build_context)

        with mock.patch("os.stat", mock_mtime), \
                mock.patch("glob.glob", mock_glob):
            exists1 = glob_target1.get_exists()
            exists2 = glob_target2.get_exists()

        self.assertTrue(exists1)
        self.assertFalse(exists2)

    @testing.unit
    def test_get_mtime(self):
        # given
        glob1 = "local_path/1/*.gz"
        glob1_path1 = "local_path/1/1.gz"
        glob1_path2 = "local_path/1/2.gz"

        glob2 = "local_path/2/*.gz"

        mtimes = {
            glob1_path1: 1,
            glob1_path2: 2,
        }

        mock_mtime = LocalFileSystemTargetTest.mock_mtime_generator(mtimes)

        mock_glob = (GlobLocalFileSystemTargetTest
                .mock_glob_list_generator(mtimes))

        # when
        build_context = {}
        glob_target1 = builder.targets.GlobLocalFileSystemTarget(
                glob1, glob1, build_context)
        glob_target2 = builder.targets.GlobLocalFileSystemTarget(
                glob2, glob2, build_context)

        with mock.patch("os.stat", mock_mtime), \
                mock.patch("glob.glob", mock_glob):
            mtime1 = glob_target1.get_mtime()
            mtime2 = glob_target2.get_mtime()

        self.assertEqual(mtime1, 2)
        self.assertIsNone(mtime2)

    @testing.unit
    def test_get_bulk_exists_mtime(self):
        # given
        glob1_pattern = "local_path/1/*.gz"
        glob1 = builder.targets.GlobLocalFileSystemTarget(glob1_pattern,
                                                          glob1_pattern, {})
        glob1_path1 = "local_path/1/1.gz"
        glob1_path2 = "local_path/1/2.gz"

        glob2_pattern = "local_path/2/*.gz"
        glob2 = builder.targets.GlobLocalFileSystemTarget(glob2_pattern,
                                                          glob2_pattern, {})

        mtimes = {
            glob1_path1: 1,
            glob1_path2: 2,
        }

        mock_mtime = LocalFileSystemTargetTest.mock_mtime_generator(mtimes)

        mock_glob = (GlobLocalFileSystemTargetTest
                .mock_glob_list_generator(mtimes))

        build_context = {}

        glob_target1 = builder.targets.GlobLocalFileSystemTarget(
                glob1_pattern, glob1_pattern, build_context)

        mtime_fetcher = glob_target1.get_bulk_exists_mtime

        with mock.patch("os.stat", mock_mtime), \
                mock.patch("glob.glob", mock_glob):
                mtimes_exists = mtime_fetcher([glob1, glob2])
<<<<<<< HEAD
                file1_exists = mtimes_exists[glob1]["exists"]
                file2_exists = mtimes_exists[glob2]["exists"]
                file1_mtime = mtimes_exists[glob1]["mtime"]
                file2_mtime = mtimes_exists[glob2]["mtime"]
=======
                file1_exists = mtimes_exists[glob1_pattern]["exists"]
                file2_exists = mtimes_exists[glob2_pattern]["exists"]
                file1_mtime = mtimes_exists[glob1_pattern]["mtime"]
                file2_mtime = mtimes_exists[glob2_pattern]["mtime"]
>>>>>>> cd55f679

        self.assertTrue(file1_exists)
        self.assertFalse(file2_exists)
        self.assertEqual(file1_mtime, 2)
        self.assertEqual(file2_mtime, None)


class S3BackedGlobLocalFileSystemTargetTest(unittest.TestCase):
    """Used to test specifically the local file system implemention of
    a target
    """
    @testing.unit
    def test_get_exists(self):
        # given
        # exists on both remote and local
        glob1 = "local_path/1/*.gz"
        glob1_path1 = "local_path/1/1.gz"
        glob1_path2 = "local_path/1/2.gz"

        # exists on neither
        glob2 = "local_path/2/*.gz"

        # exists on remote only
        glob3 = "local_path/3/*.gz"
        glob3_path1 = "local_path/3/1.gz"
        glob3_path2 = "local_path/3/2.gz"

        # exists on local only
        glob4 = "local_path/4/*.gz"
        glob4_path1 = "local_path/4/1.gz"
        glob4_path2 = "local_path/4/2.gz"

        # tests pattern matching correctness
        glob5 = "local_path/*1/5*.gz"
        glob5_path1 = "local_path/151/515.gz"
        glob5_path2 = "local_path/251/525.gz"
        close_glob5_path1 = "local_path/15/25.gz"

        local_mtimes = {
            glob1_path1: 1,
            glob1_path2: 2,
            glob4_path1: 3,
            glob4_path2: 4,
        }

        remote_mtimes = {
            glob1_path1: 3,
            glob1_path2: 5,
            glob3_path1: 2,
            glob3_path2: 3,
            glob5_path1: 4,
            glob5_path2: 5,
            close_glob5_path1: 6,
        }

        mock_local_mtime = (LocalFileSystemTargetTest
                .mock_mtime_generator(local_mtimes))

        mock_remote_mtime = (S3BackedLocalFileSystemTargetTest
                .mock_s3_bulk_mtime_generator(remote_mtimes))

        mock_glob = (GlobLocalFileSystemTargetTest
                .mock_glob_list_generator(local_mtimes))

        # when
        build_context = {}

        glob_target1 = builder.targets.S3BackedGlobLocalFileSystemTarget(
                glob1, glob1, build_context)
        glob_target2 = builder.targets.S3BackedGlobLocalFileSystemTarget(
                glob2, glob2, build_context)
        glob_target3 = builder.targets.S3BackedGlobLocalFileSystemTarget(
                glob3, glob3, build_context)
        glob_target4 = builder.targets.S3BackedGlobLocalFileSystemTarget(
                glob4, glob4, build_context)
        glob_target5 = builder.targets.S3BackedGlobLocalFileSystemTarget(
                glob5, glob5, build_context)

        with mock.patch("os.stat", mock_local_mtime), \
                mock.patch("deepy.store.list_files_remote", mock_remote_mtime), \
                mock.patch("glob.glob", mock_glob):
            exists1 = glob_target1.get_exists()
            exists2 = glob_target2.get_exists()
            exists3 = glob_target3.get_exists()
            exists4 = glob_target4.get_exists()
            exists5 = glob_target5.get_exists()

        self.assertTrue(exists1)
        self.assertFalse(exists2)
        self.assertTrue(exists3)
        self.assertTrue(exists4)
        self.assertTrue(exists5)

    @testing.unit
    def test_get_mtime(self):
        # given
        # exists on both remote and local
        glob1 = "local_path/1/*.gz"
        glob1_path1 = "local_path/1/1.gz"
        glob1_path2 = "local_path/1/2.gz"

        # exists on neither
        glob2 = "local_path/2/*.gz"

        # exists on remote only
        glob3 = "local_path/3/*.gz"
        glob3_path1 = "local_path/3/1.gz"
        glob3_path2 = "local_path/3/2.gz"

        # exists on local only
        glob4 = "local_path/4/*.gz"
        glob4_path1 = "local_path/4/1.gz"
        glob4_path2 = "local_path/4/2.gz"

        # tests pattern matching correctness
        glob5 = "local_path/*1/5*.gz"
        glob5_path1 = "local_path/151/515.gz"
        glob5_path2 = "local_path/251/525.gz"
        close_glob5_path1 = "local_path/15/25.gz"

        local_mtimes = {
            glob1_path1: 1,
            glob1_path2: 2,
            glob4_path1: 3,
            glob4_path2: 4,
        }

        remote_mtimes = {
            glob1_path1: 3,
            glob1_path2: 5,
            glob3_path1: 2,
            glob3_path2: 3,
            glob5_path1: 4,
            glob5_path2: 5,
            close_glob5_path1: 6,
        }

        mock_local_mtime = (LocalFileSystemTargetTest
                .mock_mtime_generator(local_mtimes))

        mock_remote_mtime = (S3BackedLocalFileSystemTargetTest
                .mock_s3_bulk_mtime_generator(remote_mtimes))

        mock_glob = (GlobLocalFileSystemTargetTest
                .mock_glob_list_generator(local_mtimes))

        build_context = {}

        # when
        glob_target1 = builder.targets.S3BackedGlobLocalFileSystemTarget(
                glob1, glob1, build_context)
        glob_target2 = builder.targets.S3BackedGlobLocalFileSystemTarget(
                glob2, glob2, build_context)
        glob_target3 = builder.targets.S3BackedGlobLocalFileSystemTarget(
                glob3, glob3, build_context)
        glob_target4 = builder.targets.S3BackedGlobLocalFileSystemTarget(
                glob4, glob4, build_context)
        glob_target5 = builder.targets.S3BackedGlobLocalFileSystemTarget(
                glob5, glob5, build_context)

        with mock.patch("os.stat", mock_local_mtime), \
                mock.patch("deepy.store.list_files_remote", mock_remote_mtime), \
                mock.patch("glob.glob", mock_glob):
            mtime1 = glob_target1.get_mtime()
            mtime2 = glob_target2.get_mtime()
            mtime3 = glob_target3.get_mtime()
            mtime4 = glob_target4.get_mtime()
            mtime5 = glob_target5.get_mtime()

        self.assertEqual(mtime1, 5)
        self.assertIsNone(mtime2)
        self.assertEqual(mtime3, 3)
        self.assertEqual(mtime4, 4)
        self.assertEqual(mtime5, 5)

    @testing.unit
    def test_get_bulk_exists_mtime(self):
        # given
        # exists on both remote and local
        glob1_pattern = "local_path/1/*.gz"
        glob1 = builder.targets.GlobLocalFileSystemTarget(glob1_pattern,
                                                          glob1_pattern, {})
        glob1_path1 = "local_path/1/1.gz"
        glob1_path2 = "local_path/1/2.gz"

        # exists on neither
        glob2_pattern = "local_path/2/*.gz"
        glob2 = builder.targets.GlobLocalFileSystemTarget(glob2_pattern,
                                                          glob2_pattern, {})

        # exists on remote only
        glob3_pattern = "local_path/3/*.gz"
        glob3_path1 = "local_path/3/1.gz"
        glob3_path2 = "local_path/3/2.gz"
        glob3 = builder.targets.GlobLocalFileSystemTarget(glob3_pattern,
                                                          glob3_pattern, {})

        # exists on local only
        glob4_pattern = "local_path/4/*.gz"
        glob4_path1 = "local_path/4/1.gz"
        glob4_path2 = "local_path/4/2.gz"
        glob4 = builder.targets.GlobLocalFileSystemTarget(glob4_pattern,
                                                          glob4_pattern, {})

        # tests pattern matching correctness
        glob5_pattern = "local_path/*1/5*.gz"
        glob5_path1 = "local_path/151/515.gz"
        glob5_path2 = "local_path/251/525.gz"
        close_glob5_path1 = "local_path/15/25.gz"
        glob5 = builder.targets.GlobLocalFileSystemTarget(glob5_pattern,
                                                          glob5_pattern, {})

        local_mtimes = {
            glob1_path1: 1,
            glob1_path2: 2,
            glob4_path1: 3,
            glob4_path2: 4,
        }

        remote_mtimes = {
            glob1_path1: 3,
            glob1_path2: 5,
            glob3_path1: 2,
            glob3_path2: 3,
            glob5_path1: 4,
            glob5_path2: 5,
            close_glob5_path1: 6,
        }

        mock_mtime = (LocalFileSystemTargetTest
                .mock_mtime_generator(local_mtimes))

        mock_glob = (GlobLocalFileSystemTargetTest
                .mock_glob_list_generator(local_mtimes))

        mock_remote_mtime = (S3BackedLocalFileSystemTargetTest
                .mock_s3_bulk_mtime_generator(remote_mtimes))

        build_context = {}

        glob_target1 = (builder.targets
                .S3BackedGlobLocalFileSystemTarget(
                        glob1_pattern, glob1_pattern, build_context))

        mtime_fetcher = glob_target1.get_bulk_exists_mtime

        with mock.patch("os.stat", mock_mtime), \
                mock.patch("deepy.store.list_files_remote",
                        mock_remote_mtime), \
                mock.patch("glob.glob", mock_glob):
                mtimes_exists = mtime_fetcher([glob1, glob2, glob3,
                        glob4, glob5])
<<<<<<< HEAD
                glob1_exists = mtimes_exists[glob1]["exists"]
                glob2_exists = mtimes_exists[glob2]["exists"]
                glob3_exists = mtimes_exists[glob3]["exists"]
                glob4_exists = mtimes_exists[glob4]["exists"]
                glob5_exists = mtimes_exists[glob5]["exists"]
                glob1_mtime = mtimes_exists[glob1]["mtime"]
                glob2_mtime = mtimes_exists[glob2]["mtime"]
                glob3_mtime = mtimes_exists[glob3]["mtime"]
                glob4_mtime = mtimes_exists[glob4]["mtime"]
                glob5_mtime = mtimes_exists[glob5]["mtime"]
=======
                glob1_exists = mtimes_exists[glob1_pattern]["exists"]
                glob2_exists = mtimes_exists[glob2_pattern]["exists"]
                glob3_exists = mtimes_exists[glob3_pattern]["exists"]
                glob4_exists = mtimes_exists[glob4_pattern]["exists"]
                glob5_exists = mtimes_exists[glob5_pattern]["exists"]
                glob1_mtime = mtimes_exists[glob1_pattern]["mtime"]
                glob2_mtime = mtimes_exists[glob2_pattern]["mtime"]
                glob3_mtime = mtimes_exists[glob3_pattern]["mtime"]
                glob4_mtime = mtimes_exists[glob4_pattern]["mtime"]
                glob5_mtime = mtimes_exists[glob5_pattern]["mtime"]
>>>>>>> cd55f679

        self.assertTrue(glob1_exists)
        self.assertFalse(glob2_exists)
        self.assertTrue(glob3_exists)
        self.assertTrue(glob4_exists)
        self.assertTrue(glob5_exists)
        self.assertEqual(glob1_mtime, 5)
        self.assertIsNone(glob2_mtime)
        self.assertEqual(glob3_mtime, 3)
        self.assertEqual(glob4_mtime, 4)
        self.assertEqual(glob5_mtime, 5)<|MERGE_RESOLUTION|>--- conflicted
+++ resolved
@@ -141,17 +141,10 @@
 
         with mock.patch("os.stat", mock_mtime):
             mtimes_exists = mtime_fetcher([path1, path2])
-<<<<<<< HEAD
-            file1_exists = mtimes_exists[path1]["exists"]
-            file2_exists = mtimes_exists[path2]["exists"]
-            file1_mtime = mtimes_exists[path1]["mtime"]
-            file2_mtime = mtimes_exists[path2]["mtime"]
-=======
             file1_exists = mtimes_exists[path1_file]["exists"]
             file2_exists = mtimes_exists[path2_file]["exists"]
             file1_mtime = mtimes_exists[path1_file]["mtime"]
             file2_mtime = mtimes_exists[path2_file]["mtime"]
->>>>>>> cd55f679
 
         self.assertTrue(file1_exists)
         self.assertFalse(file2_exists)
@@ -341,16 +334,6 @@
         with mock.patch("os.stat", mock_local_mtime), \
                 mock.patch("deepy.store.list_files_remote", mock_remote_mtime):
             mtimes_exists = mtime_fetcher([path1, path2, path3, path4])
-<<<<<<< HEAD
-            file1_exists = mtimes_exists[path1]["exists"]
-            file2_exists = mtimes_exists[path2]["exists"]
-            file3_exists = mtimes_exists[path3]["exists"]
-            file4_exists = mtimes_exists[path4]["exists"]
-            file1_mtime = mtimes_exists[path1]["mtime"]
-            file2_mtime = mtimes_exists[path2]["mtime"]
-            file3_mtime = mtimes_exists[path3]["mtime"]
-            file4_mtime = mtimes_exists[path4]["mtime"]
-=======
             file1_exists = mtimes_exists[path1_file]["exists"]
             file2_exists = mtimes_exists[path2_file]["exists"]
             file3_exists = mtimes_exists[path3_file]["exists"]
@@ -359,7 +342,6 @@
             file2_mtime = mtimes_exists[path2_file]["mtime"]
             file3_mtime = mtimes_exists[path3_file]["mtime"]
             file4_mtime = mtimes_exists[path4_file]["mtime"]
->>>>>>> cd55f679
 
         self.assertTrue(file1_exists)
         self.assertTrue(file2_exists)
@@ -498,17 +480,10 @@
         with mock.patch("os.stat", mock_mtime), \
                 mock.patch("glob.glob", mock_glob):
                 mtimes_exists = mtime_fetcher([glob1, glob2])
-<<<<<<< HEAD
-                file1_exists = mtimes_exists[glob1]["exists"]
-                file2_exists = mtimes_exists[glob2]["exists"]
-                file1_mtime = mtimes_exists[glob1]["mtime"]
-                file2_mtime = mtimes_exists[glob2]["mtime"]
-=======
                 file1_exists = mtimes_exists[glob1_pattern]["exists"]
                 file2_exists = mtimes_exists[glob2_pattern]["exists"]
                 file1_mtime = mtimes_exists[glob1_pattern]["mtime"]
                 file2_mtime = mtimes_exists[glob2_pattern]["mtime"]
->>>>>>> cd55f679
 
         self.assertTrue(file1_exists)
         self.assertFalse(file2_exists)
@@ -761,18 +736,6 @@
                 mock.patch("glob.glob", mock_glob):
                 mtimes_exists = mtime_fetcher([glob1, glob2, glob3,
                         glob4, glob5])
-<<<<<<< HEAD
-                glob1_exists = mtimes_exists[glob1]["exists"]
-                glob2_exists = mtimes_exists[glob2]["exists"]
-                glob3_exists = mtimes_exists[glob3]["exists"]
-                glob4_exists = mtimes_exists[glob4]["exists"]
-                glob5_exists = mtimes_exists[glob5]["exists"]
-                glob1_mtime = mtimes_exists[glob1]["mtime"]
-                glob2_mtime = mtimes_exists[glob2]["mtime"]
-                glob3_mtime = mtimes_exists[glob3]["mtime"]
-                glob4_mtime = mtimes_exists[glob4]["mtime"]
-                glob5_mtime = mtimes_exists[glob5]["mtime"]
-=======
                 glob1_exists = mtimes_exists[glob1_pattern]["exists"]
                 glob2_exists = mtimes_exists[glob2_pattern]["exists"]
                 glob3_exists = mtimes_exists[glob3_pattern]["exists"]
@@ -783,7 +746,6 @@
                 glob3_mtime = mtimes_exists[glob3_pattern]["mtime"]
                 glob4_mtime = mtimes_exists[glob4_pattern]["mtime"]
                 glob5_mtime = mtimes_exists[glob5_pattern]["mtime"]
->>>>>>> cd55f679
 
         self.assertTrue(glob1_exists)
         self.assertFalse(glob2_exists)
