--- conflicted
+++ resolved
@@ -3674,17 +3674,6 @@
     @testing.unit
     def test_job_state_iter(self):
         # Given
-<<<<<<< HEAD
-        job1 = SimpleTestJob(
-                "job1",
-                targets=["target1", "target2"],
-                depends=["target3", "target4"])
-        job2 = SimpleTestJob(
-                "job2",
-                targets=["target5", "target6"],
-                depends=["target1", "target2"])
-        job3 = SimpleTestJob(
-=======
         job1 = builder.tests.tests_jobs.SimpleTestJob(
                 "job1",
                 targets=["target1", "target2"],
@@ -3694,7 +3683,6 @@
                 targets=["target5", "target6"],
                 depends=["target1", "target2"])
         job3 = builder.tests.tests_jobs.SimpleTestJob(
->>>>>>> 172fae42
                 "job3",
                 targets=["target7", "target8"],
                 depends=["target5", "target6"])
